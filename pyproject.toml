--- conflicted
+++ resolved
@@ -105,11 +105,8 @@
 module = [
     'arelle.plugin.validate.ESEF.*',
     'arelle.Cntlr',
-<<<<<<< HEAD
     'arelle.FileSource',
-=======
     'arelle.ModelValue',
->>>>>>> d0b6d315
     'arelle.ModelObject',
     'arelle.SystemInfo',
     'arelle.Updater',
@@ -125,14 +122,11 @@
 # the py.typed marker here
 [[tool.mypy.overrides]]
 module = [
-<<<<<<< HEAD
     'google.appengine.api.*',
-=======
     'gtk',
     'isodate.*',
     'win32clipboard',
     'win32gui',
     'win32process',
->>>>>>> d0b6d315
 ]
 ignore_missing_imports = true