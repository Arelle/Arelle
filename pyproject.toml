[build-system]
requires = ["setuptools~=65.3", "wheel~=0.37", "setuptools_scm[toml]~=7.0"]
build-backend = "setuptools.build_meta"

[project]
name = "arelle-release"
dynamic = ['version']
readme = "README.md"
license = {text = "Apache-2.0"}
description = "An open source XBRL platform."
authors = [
    {name = "arelle.org", email = "support@arelle.org"}
]
keywords = ["xbrl"]
classifiers = [
    'Development Status :: 5 - Production/Stable',
    'Intended Audience :: End Users/Desktop',
    'Intended Audience :: Developers',
    'License :: OSI Approved :: Apache Software License',
    'Natural Language :: English',
    'Programming Language :: Python :: 3',
    'Programming Language :: Python :: 3.9',
    'Operating System :: OS Independent',
    'Topic :: Text Processing :: Markup :: XML'
]
requires-python = ">=3.7,<3.10"
dependencies = [
    'isodate==0.*',
    'lxml==4.*',
    'numpy==1.*',
    'openpyxl==3.*',
    'regex==2022.*',
]

[project.optional-dependencies]
Crypto = [
    'pycryptodome==3.*',
]
DB = [
    'pg8000==1.*',
    'PyMySQL==1.*',
    'pyodbc==4.*',
    'rdflib==5.*',
]
EFM = [
    'holidays==0.*',
]
ObjectMaker = [
    'graphviz==0.*',
]
WebServer = [
    'cheroot==8.*',
    'CherryPy==18.*',
    'tornado==6.*',
]

[project.scripts]
arelleCmdLine = "arelle.CntlrCmdLine:main"

[project.gui-scripts]
arelleGUI = "arelle.CntlrWinMain:main"

[project.urls]
"Homepage" = "https://arelle.org/"
"Downloads" = "https://arelle.org/arelle/pub/"
"Documentation" = "https://arelle.org/arelle/documentation/"
"Blog" = "https://arelle.org/arelle/blog/"
"Source Code" = "https://github.com/Arelle/Arelle/"
"Bug Reports" = "https://github.com/Arelle/Arelle/issues/"
"Support" = "https://groups.google.com/g/arelle-users/"

[tool.setuptools]
platforms = ["any"]

[tool.setuptools.packages.find]
namespaces = false

[tool.setuptools_scm]
tag_regex = "^(?:[\\w-]+-?)?(?P<version>[vV]?\\d+(?:\\.\\d+){0,2}[^\\+]*)(?:\\+.*)?$"
write_to = "arelle/_version.py"

[tool.pytest.ini_options]
xfail_strict = true

[tool.mypy]
# Warn when a # type: ignore comment does not specify any error codes
enable_error_code = "ignore-without-code"

python_version = "3.9"

show_error_codes = true

# EFM-htm is an invalid Python package name
exclude = "arelle/plugin/validate/EFM-htm"

# --- per-module options ---
[[tool.mypy.overrides]]
module = 'arelle.*'
ignore_errors = true

# --- strict typing ---
# when a directory is converted, file entries are replaced by directory entry
# when the library is converted, the above entry will be replaced (strict is demanded)
[[tool.mypy.overrides]]
module = [
    'arelle.plugin.validate.ESEF.*',
    'arelle.Cntlr',
<<<<<<< HEAD
    'arelle.Locale',
=======
    'arelle.ModelValue',
>>>>>>> 8ded01c8
    'arelle.ModelObject',
    'arelle.SystemInfo',
    'arelle.Updater',
    'arelle.UrlUtil',
    'arelle.ValidateXbrl',
    'arelle.XbrlUtil',
    'arelle.XmlUtil',
]
ignore_errors = false
strict = true

# --- Modules lacking stubs ---
# Add any module missing library stubs or not having
# the py.typed marker here
[[tool.mypy.overrides]]
module = [
    'gtk',
    'isodate.*',
    'win32clipboard',
    'win32gui',
    'win32process',
]
ignore_missing_imports = true<|MERGE_RESOLUTION|>--- conflicted
+++ resolved
@@ -105,11 +105,8 @@
 module = [
     'arelle.plugin.validate.ESEF.*',
     'arelle.Cntlr',
-<<<<<<< HEAD
     'arelle.Locale',
-=======
     'arelle.ModelValue',
->>>>>>> 8ded01c8
     'arelle.ModelObject',
     'arelle.SystemInfo',
     'arelle.Updater',
