[build-system]
requires = ["setuptools~=65.3", "wheel~=0.37", "setuptools_scm[toml]~=7.0"]
build-backend = "setuptools.build_meta"

[project]
name = "arelle-release"
dynamic = ['version']
readme = "README.md"
license = {text = "Apache-2.0"}
description = "An open source XBRL platform."
authors = [
    {name = "arelle.org", email = "support@arelle.org"}
]
keywords = ["xbrl"]
classifiers = [
    'Development Status :: 5 - Production/Stable',
    'Intended Audience :: End Users/Desktop',
    'Intended Audience :: Developers',
    'License :: OSI Approved :: Apache Software License',
    'Natural Language :: English',
    'Programming Language :: Python :: 3',
    'Programming Language :: Python :: 3.9',
    'Operating System :: OS Independent',
    'Topic :: Text Processing :: Markup :: XML'
]
requires-python = ">=3.7,<3.10"
dependencies = [
    'isodate==0.*',
    'lxml==4.*',
    'numpy==1.*',
    'openpyxl==3.*',
    'regex==2022.*',
]

[project.optional-dependencies]
Crypto = [
    'pycryptodome==3.*',
]
DB = [
    'pg8000==1.*',
    'PyMySQL==1.*',
    'pyodbc==4.*',
    'rdflib==5.*',
]
EFM = [
    'holidays==0.*',
]
ObjectMaker = [
    'graphviz==0.*',
]
WebServer = [
    'cheroot==8.*',
    'CherryPy==18.*',
    'tornado==6.*',
]

[project.scripts]
arelleCmdLine = "arelle.CntlrCmdLine:main"

[project.gui-scripts]
arelleGUI = "arelle.CntlrWinMain:main"

[project.urls]
"Homepage" = "https://arelle.org/"
"Downloads" = "https://arelle.org/arelle/pub/"
"Documentation" = "https://arelle.org/arelle/documentation/"
"Blog" = "https://arelle.org/arelle/blog/"
"Source Code" = "https://github.com/Arelle/Arelle/"
"Bug Reports" = "https://github.com/Arelle/Arelle/issues/"
"Support" = "https://groups.google.com/g/arelle-users/"

[tool.setuptools]
platforms = ["any"]

[tool.setuptools.packages.find]
namespaces = false

[tool.setuptools_scm]
tag_regex = "^(?:[\\w-]+-?)?(?P<version>[vV]?\\d+(?:\\.\\d+){0,2}[^\\+]*)(?:\\+.*)?$"
write_to = "arelle/_version.py"

[tool.pytest.ini_options]
xfail_strict = true

[tool.mypy]
# Warn when a # type: ignore comment does not specify any error codes
enable_error_code = "ignore-without-code"

python_version = "3.9"

show_error_codes = true

# EFM-htm is an invalid Python package name
exclude = "arelle/plugin/validate/EFM-htm"

# --- per-module options ---
[[tool.mypy.overrides]]
module = 'arelle.*'
ignore_errors = true

# --- strict typing ---
# when a directory is converted, file entries are replaced by directory entry
# when the library is converted, the above entry will be replaced (strict is demanded)
[[tool.mypy.overrides]]
module = [
    'arelle.plugin.validate.ESEF.*',
    'arelle.Cntlr',
<<<<<<< HEAD
    'arelle.FileSource',
    'arelle.ModelValue',
=======
    'arelle.Locale',
>>>>>>> 41f1f6f5
    'arelle.ModelObject',
    'arelle.ModelValue',
    'arelle.SystemInfo',
    'arelle.Updater',
    'arelle.UrlUtil',
    'arelle.ValidateXbrl',
    'arelle.XbrlConst',
    'arelle.XbrlUtil',
    'arelle.XmlUtil',
]
ignore_errors = false
strict = true

# --- Modules lacking stubs ---
# Add any module missing library stubs or not having
# the py.typed marker here
[[tool.mypy.overrides]]
module = [
    'google.appengine.api.*',
    'gtk',
    'isodate.*',
    'win32clipboard',
    'win32gui',
    'win32process',
]
ignore_missing_imports = true<|MERGE_RESOLUTION|>--- conflicted
+++ resolved
@@ -105,12 +105,9 @@
 module = [
     'arelle.plugin.validate.ESEF.*',
     'arelle.Cntlr',
-<<<<<<< HEAD
     'arelle.FileSource',
     'arelle.ModelValue',
-=======
     'arelle.Locale',
->>>>>>> 41f1f6f5
     'arelle.ModelObject',
     'arelle.ModelValue',
     'arelle.SystemInfo',
