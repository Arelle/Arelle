--- conflicted
+++ resolved
@@ -119,13 +119,10 @@
 # the py.typed marker here
 [[tool.mypy.overrides]]
 module = [
-<<<<<<< HEAD
+    'gtk',
     'isodate.*',
-=======
-    'gtk',
     'win32clipboard',
     'win32gui',
     'win32process',
->>>>>>> f9c8b213
 ]
 ignore_missing_imports = true