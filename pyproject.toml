--- conflicted
+++ resolved
@@ -81,13 +81,10 @@
 
 [tool.pytest.ini_options]
 xfail_strict = true
-<<<<<<< HEAD
 testpaths = [
     "tests",
 ]
-=======
 empty_parameter_set_mark = "fail_at_collect"
->>>>>>> a4a98308
 
 [tool.mypy]
 # Warn when a # type: ignore comment does not specify any error codes
