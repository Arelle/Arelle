--- conflicted
+++ resolved
@@ -4,11 +4,7 @@
 @author: Mark V Systems Limited
 (c) Copyright 2010 Mark V Systems Limited, All rights reserved.
 '''
-<<<<<<< HEAD
-import zipfile, os, io, base64, gzip, six
-=======
-import zipfile, os, io, base64, gzip, re
->>>>>>> 63046aaa
+import zipfile, os, io, base64, gzip, six, re
 from lxml import etree
 
 from arelle import XmlUtil
@@ -205,15 +201,6 @@
                                 length = len(b) - 3
                                 b = b[start:start + length]
                             else:
-<<<<<<< HEAD
-                                start = 0
-                                length = len(b)
-                            return io.TextIOWrapper(
-                                io.BytesIO(b), 
-                                encoding=XmlUtil.encoding(b))
-                return None
-        return open(filepath, 'rU', encoding="utf-8")
-=======
                                 start = 0;
                                 length = len(b);
                             # pass back as ascii
@@ -245,8 +232,6 @@
                 text = text[0:start] + text[end:]
             return (io.StringIO(initial_value=text), encoding)
 
->>>>>>> 63046aaa
-    
     @property
     def dir(self):
         self.open()
