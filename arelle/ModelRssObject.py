'''
Created on Nov 11, 2010

@author: Mark V Systems Limited
(c) Copyright 2010 Mark V Systems Limited, All rights reserved.
'''
import os
from arelle import XmlUtil
from arelle.ModelDocument import ModelDocument, Type

class ModelRssObject(ModelDocument):
<<<<<<< HEAD
    def __init__(self, modelXbrl, type=Type.RSSFEED, uri=None, filepath=None, 
                 xmlDocument=None):
        super(ModelRssObject, self).__init__(modelXbrl, type, uri, filepath, xmlDocument)
        self.items = []
=======
    def __init__(self, modelXbrl, 
                 type=Type.RSSFEED, 
                 uri=None, filepath=None, xmlDocument=None):
        super().__init__(modelXbrl, type, uri, filepath, xmlDocument)
        self.rssItems = []
>>>>>>> 63046aaa
        
    def rssFeedDiscover(self, rootElement):
        # add self to namespaced document
        self.xmlRootElement = rootElement
        for itemElt in XmlUtil.descendants(rootElement, None, "item"):
            self.rssItems.append(itemElt)
            <|MERGE_RESOLUTION|>--- conflicted
+++ resolved
@@ -1,26 +1,19 @@
-'''
+"""
 Created on Nov 11, 2010
 
 @author: Mark V Systems Limited
 (c) Copyright 2010 Mark V Systems Limited, All rights reserved.
-'''
+"""
 import os
 from arelle import XmlUtil
 from arelle.ModelDocument import ModelDocument, Type
 
 class ModelRssObject(ModelDocument):
-<<<<<<< HEAD
-    def __init__(self, modelXbrl, type=Type.RSSFEED, uri=None, filepath=None, 
-                 xmlDocument=None):
-        super(ModelRssObject, self).__init__(modelXbrl, type, uri, filepath, xmlDocument)
-        self.items = []
-=======
     def __init__(self, modelXbrl, 
                  type=Type.RSSFEED, 
                  uri=None, filepath=None, xmlDocument=None):
-        super().__init__(modelXbrl, type, uri, filepath, xmlDocument)
+        super(ModelRssObject, self).__init__(modelXbrl, type, uri, filepath, xmlDocument)
         self.rssItems = []
->>>>>>> 63046aaa
         
     def rssFeedDiscover(self, rootElement):
         # add self to namespaced document
