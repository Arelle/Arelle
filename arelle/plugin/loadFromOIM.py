'''
loadFromExcel.py is an example of a plug-in that will load an extension taxonomy from Excel
input and optionally save an (extension) DTS.

(c) Copyright 2016 Mark V Systems Limited, All rights reserved.

Example to run from web server:

1) POSTing excel in a zip, getting instance and log back in zip:

   curl -k -v -X POST "-HContent-type: application/zip" -T /Users/hermf/Documents/blahblah.xlsx.zip "localhost:8080/rest/xbrl/open?media=zip&file=WIP_DETAILED_3.xlsx&plugins=loadFromOIM&saveOIMinstance=myinstance.xbrl" -o out.zip
   
2) POSTing json within an archive of XII test cases and log and instance back in zip

   curl -k -v -X POST "-HContent-type: application/zip" -T test.zip  "localhost:8080/rest/xbrl/open?media=zip&file=100-json/helloWorld.json&plugins=loadFromOIM&saveOIMinstance=myinstance.xbrl" -o out.zip


'''
import os, sys, io, time, re, traceback, json, csv, logging, math, zipfile, datetime, isodate
from lxml import etree
from collections import defaultdict, OrderedDict
from arelle.ModelDocument import Type, create as createModelDocument
from arelle.ModelDtsObject import ModelResource
from arelle import XbrlConst, ModelDocument, ModelXbrl, PackageManager, ValidateXbrlDimensions
from arelle.ModelObject import ModelObject
from arelle.ModelValue import qname, dateTime, DATETIME, yearMonthDuration, dayTimeDuration
from arelle.PrototypeInstanceObject import DimValuePrototype
from arelle.PythonUtil import attrdict
from arelle.UrlUtil import isHttpUrl, isAbsolute as isAbsoluteUri, relativeUrlPattern
from arelle.XbrlConst import (qnLinkLabel, standardLabelRoles, qnLinkReference, standardReferenceRoles,
                              qnLinkPart, gen, link, defaultLinkRole, footnote, factFootnote, isStandardRole,
                              conceptLabel, elementLabel, conceptReference, all as hc_all, notAll as hc_notAll,
                              xhtml)
from arelle.XmlUtil import addChild, addQnameValue, copyIxFootnoteHtml, setXmlns
from arelle.XmlValidate import integerPattern, languagePattern, NCNamePattern, QNamePattern, validate as xmlValidate, VALID

nsOims = ("http://www.xbrl.org/WGWD/YYYY-MM-DD",
          "http://www.xbrl.org/CR/2020-05-06",
          "http://www.xbrl.org/((~status_date_uri~))"
         )
nsOimCes = ("http://www.xbrl.org/WGWD/YYYY-MM-DD/oim-common/error",
            "http://www.xbrl.org/CR/2020-05-06/oim-common/error",
            "http://www.xbrl.org/((~status_date_uri~))/oim-common/error"
    )
jsonDocumentTypes = (
        "http://www.xbrl.org/WGWD/YYYY-MM-DD/xbrl-json",
        "http://www.xbrl.org/YYYY-MM-DD/xbrl-json",
        "http://www.xbrl.org/((~status_date_uri~))/xbrl-json", # allows loading of XII "template" test cases without CI production
        "http://www.xbrl.org/CR/2020-05-06/xbrl-json",
    )
csvDocumentTypes = (
        "http://www.xbrl.org/WGWD/YYYY-MM-DD/xbrl-csv",
        "http://xbrl.org/YYYY/xbrl-csv",
        "http://www.xbrl.org/((~status_date_uri~))/xbrl-csv", # allows loading of XII "template" test cases without CI production
        "http://www.xbrl.org/CR/2019-10-19/xbrl-csv"
    )
csvDocinfoObjects = {"documentType", "reportDimensions", "namespaces", "taxonomy", "decimals", "extends", "final"}
csvExtensibleObjects = {"namespaces", "linkTypes", "linkGroups", "tableTemplates", "tables", "reportDimensions", "final"}

         
reservedLinkTypes = {
        "footnote":         "http://www.xbrl.org/2003/arcrole/fact-footnote",
        "explanatoryFact":  "http://www.xbrl.org/2009/arcrole/fact-explanatoryFact"
    }
reservedLinkTypeAliases = {
        "http://www.xbrl.org/2003/arcrole/fact-footnote": "footnote",
        "http://www.xbrl.org/2009/arcrole/fact-explanatoryFact": "explanatoryFact"
    }
reservedLinkGroups = {
        "_":     "http://www.xbrl.org/2003/role/link"
    }
reservedLinkGroupAliases = {
        "http://www.xbrl.org/2003/role/link": "_"
    }


XLINKTYPE = "{http://www.w3.org/1999/xlink}type"
XLINKLABEL = "{http://www.w3.org/1999/xlink}label"
XLINKARCROLE = "{http://www.w3.org/1999/xlink}arcrole"
XLINKFROM = "{http://www.w3.org/1999/xlink}from"
XLINKTO = "{http://www.w3.org/1999/xlink}to"
XLINKHREF = "{http://www.w3.org/1999/xlink}href"
XMLLANG = "{http://www.w3.org/XML/1998/namespace}lang"

JSONdocumentType = "http://www.xbrl.org/WGWD/YYYY-MM-DD/xbrl-json"

NSReservedAliasURIs = {
    "xbrl": nsOims,
    "xs": (XbrlConst.xsd,),
    "enum2": XbrlConst.enum2s,
    "oimce": nsOimCes,
    "xbrli": (XbrlConst.xbrli,),
    "xs": (XbrlConst.xsd,),
    "utr": (XbrlConst.utr,),
    "iso4217": (XbrlConst.iso4217,),
    #"xbrle":  [ns + "/error" for ns in nsOims],
    #"xbrlxe": [ns + "/xbrl-xml/error" for ns in nsOims]
    }
JSONNSReservedAliasURIs = {
    "xbrlje": [ns + "/xbrl-json/error" for ns in nsOims],
    }
CSVNSReservedAliasURIs = {
    "xbrlce": [ns + "/xbrl-csv/error" for ns in nsOims],
    }
NSReservedAliasURIPrefixes = { # for starts-with checking
    # "dtr-type": "http://www.xbrl.org/dtr/type/", 
    }
NSReservedURIAlias = {}

OIMReservedAliasURIs = {
    "namespaces": NSReservedAliasURIs,
    "linkTypes": reservedLinkTypes,
    "linkGroups": reservedLinkGroups
    }
OIMReservedURIAlias = {
    "namespaces": NSReservedURIAlias,
    "linkTypes": reservedLinkTypeAliases,
    "linkGroups": reservedLinkGroupAliases
    }

ENTITY_NA_QNAME = qname("https://xbrl.org/entities", "NA")
EMPTY_DICT = {}
EMPTY_LIST = []

DUPJSONKEY = "!@%duplicateKeys%@!"
DUPJSONVALUE = "!@%duplicateValues%@!"

UTF_7_16_Pattern = re.compile(r"(?P<utf16>(^([\x00][^\x00])+$)|(^([^\x00][\x00])+$))|(?P<utf7>^\s*\+AHs-)")
JSONmetadataPattern = re.compile(r"\s*\{.*\"documentInfo\"\s*:.*\}", re.DOTALL)
IdentifierPattern = re.compile(
                 "^[_A-Za-z\xC0-\xD6\xD8-\xF6\xF8-\xFF\u0100-\u02FF\u0370-\u037D\u037F-\u1FFF\u200C-\u200D\u2070-\u218F\u2C00-\u2FEF\u3001-\uD7FF\uF900-\uFDCF\uFDF0-\uFFFD]"
                  r"[_\-" 
                  "\xB7A-Za-z0-9\xC0-\xD6\xD8-\xF6\xF8-\xFF\u0100-\u02FF\u0370-\u037D\u037F-\u1FFF\u200C-\u200D\u2070-\u218F\u2C00-\u2FEF\u3001-\uD7FF\uF900-\uFDCF\uFDF0-\uFFFD\u0300-\u036F\u203F-\u2040]*$")

PrefixedQName = re.compile(
                 "[_A-Za-z\xC0-\xD6\xD8-\xF6\xF8-\xFF\u0100-\u02FF\u0370-\u037D\u037F-\u1FFF\u200C-\u200D\u2070-\u218F\u2C00-\u2FEF\u3001-\uD7FF\uF900-\uFDCF\uFDF0-\uFFFD]"
                  r"[_\-\." 
                  "\xB7A-Za-z0-9\xC0-\xD6\xD8-\xF6\xF8-\xFF\u0100-\u02FF\u0370-\u037D\u037F-\u1FFF\u200C-\u200D\u2070-\u218F\u2C00-\u2FEF\u3001-\uD7FF\uF900-\uFDCF\uFDF0-\uFFFD\u0300-\u036F\u203F-\u2040]*:"
                 "[_A-Za-z\xC0-\xD6\xD8-\xF6\xF8-\xFF\u0100-\u02FF\u0370-\u037D\u037F-\u1FFF\u200C-\u200D\u2070-\u218F\u2C00-\u2FEF\u3001-\uD7FF\uF900-\uFDCF\uFDF0-\uFFFD]"
                  r"[_\-\." 
                  "\xB7A-Za-z0-9\xC0-\xD6\xD8-\xF6\xF8-\xFF\u0100-\u02FF\u0370-\u037D\u037F-\u1FFF\u200C-\u200D\u2070-\u218F\u2C00-\u2FEF\u3001-\uD7FF\uF900-\uFDCF\uFDF0-\uFFFD\u0300-\u036F\u203F-\u2040]*")
SQNamePattern = re.compile(
                 "[_A-Za-z\xC0-\xD6\xD8-\xF6\xF8-\xFF\u0100-\u02FF\u0370-\u037D\u037F-\u1FFF\u200C-\u200D\u2070-\u218F\u2C00-\u2FEF\u3001-\uD7FF\uF900-\uFDCF\uFDF0-\uFFFD]"
                  r"[_\-\." 
                  "\xB7A-Za-z0-9\xC0-\xD6\xD8-\xF6\xF8-\xFF\u0100-\u02FF\u0370-\u037D\u037F-\u1FFF\u200C-\u200D\u2070-\u218F\u2C00-\u2FEF\u3001-\uD7FF\uF900-\uFDCF\uFDF0-\uFFFD\u0300-\u036F\u203F-\u2040]*:"
                 r"\S+")
UnitPrefixedQNameSubstitutionChar = "\x07" # replaces PrefixedQName in unit pattern
UnitPattern = re.compile(
                # QNames are replaced by \x07 in these expressions
                # numerator only (no parentheses)
                "(^\x07$)|(^\x07([*]\x07)+$)|"
                # numerator and optional denominator, with parentheses if more than one term in either
                "(^((\x07)|([(]\x07([*]\x07)+[)]))([/]((\x07)|([(]\x07([*]\x07)+[)])))?$)"
                )
UrlInvalidPattern = re.compile(
                r"^[ \t\n\r]+[^ \t\n\r]*|.*[^ \t\n\r][ \t\n\r]+$|" # leading or trailing whitespace
                r".*[^ \t\n\r]([\t\n\r]+|[ \t\n\r]{2,})[^ \t\n\r]|" # embedded uncollapsed whitespace
                r".*%[^0-9a-fA-F]|.*%[0-9a-fA-F][^0-9a-fA-F]|.*#.*#" # invalid %nn or two ##s
                )
WhitespacePattern = re.compile(r"[ \t\n\r]")

xlUnicodePattern = re.compile("_x([0-9A-F]{4})_")

precisionZeroPattern = re.compile(r"^\s*0+\s*$")
decimalsSuffixPattern = re.compile(r"(0|-?[1-9][0-9]*|INF)$")

htmlBodyTemplate = "<body xmlns='http://www.w3.org/1999/xhtml'>\n{0}\n</body>\n"
xhtmlTagPrefix = "{http://www.w3.org/1999/xhtml}"

class SQNameType:
    pass # fake class for detecting SQName type in JSON structure check

class QNameType:
    pass # fake class for detecting QName type in JSON structure check

class LangType:
    pass

class URIType:
    pass

class NoRecursionCheck:
    pass

UnrecognizedDocMemberTypes = {
    "/documentInfo": dict,
    "/documentInfo/documentType": str,
    }
UnrecognizedDocRequiredMembers = {
    "/": {"documentInfo"},
    "/documentInfo/": {"documentType","taxonomy"},
    }

JsonMemberTypes = {
    # keys are json pointer with * meaning any id,  and *:* meaning any SQName or QName, for array no index is used
    # report
    "/documentInfo": dict,
    "/facts": dict,
    "/*:*": (int,bool,str,dict,list,type(None),NoRecursionCheck), # custom extensions
    # documentInfo
    "/documentInfo/baseURL": URIType,
    "/documentInfo/documentType": str,
    "/documentInfo/features": dict,
    "/documentInfo/features/*:*": (int,bool,str,type(None)),
    "/documentInfo/namespaces": dict,
    "/documentInfo/namespaces/*": URIType,
    "/documentInfo/linkTypes": dict,
    "/documentInfo/linkTypes/*": str,
    "/documentInfo/linkGroups": dict,
    "/documentInfo/linkGroups/*": str,
    "/documentInfo/taxonomy": list,
    "/documentInfo/taxonomy/": str,
    "/documentInfo/*:*": (int,bool,str,dict,list,type(None),NoRecursionCheck), # custom extensions
    # facts
    "/facts/*": dict,
    "/facts/*/value": (str,type(None)),
    "/facts/*/decimals": int,
    "/facts/*/dimensions": dict,
    "/facts/*/links": dict,
    "/facts/*/links/*": dict,
    "/facts/*/links/*/*": list,
    "/facts/*/links/*/*/": str,
    # dimensions
    "/facts/*/dimensions/concept": QNameType,
    "/facts/*/dimensions/entity": SQNameType,
    "/facts/*/dimensions/period": str,
    "/facts/*/dimensions/unit": str,
    "/facts/*/dimensions/language": LangType,
    "/facts/*/dimensions/noteId": str,
    "/facts/*/dimensions/*:*": (str,type(None)),
    # custom properties on fact are unchecked
    "/facts/*/*:*": (int,bool,str,dict,list,type(None),NoRecursionCheck), # custom extensions
    }
JsonRequiredMembers = {
    "/": {"documentInfo"},
    "/documentInfo/": {"documentType","taxonomy"},
    "/facts/*/": {"value","dimensions"},
    "/facts/*/dimensions/": {"concept"}
    }

CsvMemberTypes = {
    # report
    "/documentInfo": dict,
    "/tableTemplates": dict,
    "/tables": dict,
    "/parameters": dict,
    "/parameters/*": (str,int),
    "/parameterURL": str,
    "/dimensions": dict,
    "/decimals": (int,str),
    "/links": dict,
    # documentInfo
    "/documentInfo/documentType": str,
    "/documentInfo/namespaces": dict,
    "/documentInfo/namespaces/*": str,
    "/documentInfo/linkTypes": dict,
    "/documentInfo/linkTypes/*": str,
    "/documentInfo/linkGroups": dict,
    "/documentInfo/linkGroups/*": str,
    "/documentInfo/taxonomy": list,
    "/documentInfo/taxonomy/": str,
    "/documentInfo/extends": list,
    "/documentInfo/extends/": str,
    "/documentInfo/final": dict,
    "/documentInfo/features": dict,
    "/documentInfo/features/*": (int,bool,str,type(None)),
    # documentInfo/final
    "/documentInfo/final/namespaces": bool,
    "/documentInfo/final/taxonomy": bool,
    "/documentInfo/final/linkTypes": bool,
    "/documentInfo/final/linkGroups": bool,
    "/documentInfo/final/features": bool,
    "/documentInfo/final/tableTemplates": bool,
    "/documentInfo/final/tables": bool,
    "/documentInfo/final/dimensions": bool,
    "/documentInfo/final/parameters": bool,
    # table templates
    "/tableTemplates/*": dict,
    "/tableTemplates/*/rowIdColumn": str,
    "/tableTemplates/*/columns": dict,
    "/tableTemplates/*/decimals": (int,str),
    "/tableTemplates/*/dimensions": dict,
    "/tableTemplates/*/dimensions/concept": str,
    "/tableTemplates/*/dimensions/entity": str,
    "/tableTemplates/*/dimensions/period": str,
    "/tableTemplates/*/dimensions/unit": str,
    "/tableTemplates/*/dimensions/language": str,
    "/tableTemplates/*/dimensions/noteId": str,
    "/tableTemplates/*/dimensions/*:*": str,
    "/tableTemplates/*/dimensions/$*": str,
    #"/tableTemplates/*/transposed": bool,
    # columns
    "/tableTemplates/*/columns/*": dict,
    "/tableTemplates/*/columns/*/decimals": (int,str),
    "/tableTemplates/*/columns/*/default": str,
    "/tableTemplates/*/columns/*/dimensions": dict,
    # dimensions (column)
    "/tableTemplates/*/columns/*/dimensions/concept": str,
    "/tableTemplates/*/columns/*/dimensions/entity": str,
    "/tableTemplates/*/columns/*/dimensions/period": str,
    "/tableTemplates/*/columns/*/dimensions/unit": str,
    "/tableTemplates/*/columns/*/dimensions/language": str,
    "/tableTemplates/*/columns/*/dimensions/noteId": str,
    "/tableTemplates/*/columns/*/dimensions/*:*": str,
    "/tableTemplates/*/columns/*/dimensions/$*": str,
    # property groups (column)
    "/tableTemplates/*/columns/*/propertiesFrom": str,
    "/tableTemplates/*/columns/*/propertyGroups": dict,
    "/tableTemplates/*/columns/*/propertyGroups/*": dict,
    "/tableTemplates/*/columns/*/propertyGroups/*/decimals": (int,str),
    "/tableTemplates/*/columns/*/propertyGroups/*/dimensions": dict,
    "/tableTemplates/*/columns/*/propertyGroups/*/dimensions/concept": str,
    "/tableTemplates/*/columns/*/propertyGroups/*/dimensions/entity": str,
    "/tableTemplates/*/columns/*/propertyGroups/*/dimensions/period": str,
    "/tableTemplates/*/columns/*/propertyGroups/*/dimensions/unit": str,
    "/tableTemplates/*/columns/*/propertyGroups/*/dimensions/language": str,
    "/tableTemplates/*/columns/*/propertyGroups/*/dimensions/noteId": str,
    "/tableTemplates/*/columns/*/propertyGroups/*/dimensions/*:*": str,
    "/tableTemplates/*/columns/*/propertyGroups/*/dimensions/$*": str,
    # dimensions (top level)
    "/dimensions/concept": str,
    "/dimensions/entity": str,
    "/dimensions/period": str,
    "/dimensions/unit": str,
    "/dimensions/language": str,
    "/dimensions/noteId": str,
    "/dimensions/*:*": str,
    "/dimensions/$*": str,
    # tables
    "/tables/*": dict,
    "/tables/*/url": str,
    "/tables/*/template": str,
    "/tables/*/optional": bool,
    "/tables/*/parameters": dict,
    "/tables/*/parameters/*": (str, int),
    # links
    "/links/*": dict,
    # link group
    "/links/*/*": dict,
    # fact links
    "/links/*/*/*": list,
    # fact IDs
    "/links/*/*/*/*": str,
    }
CsvRequiredMembers = {
    "/": {"documentInfo"},
    "/documentInfo/": {"documentType"},
    "/tableTemplates/*/": {"columns"},
    "/tables/*/": {"url"}
    }
EMPTY_SET = set()

def jsonGet(tbl, key, default=None):
    if isinstance(tbl, dict):
        return tbl.get(key, default)
    return default

def csvCellValue(cellValue):
    if cellValue == "#nil":
        return None
    elif cellValue == "#empty":
        return ""
    elif isinstance(cellValue, str) and cellValue.startswith("##"):
        return cellValue[1:]
    else:
        return cellValue

def xlUnicodeChar(match):
    return chr(int(match.group(1), 16))
    
def xlValue(cell): # excel values may have encoded unicode, such as _0000D_
    v = cell.value
    if isinstance(v, str):
        v = xlUnicodePattern.sub(xlUnicodeChar, v).replace('\r\n','\n').replace('\r','\n')
    elif v is None:
        v = ""
    else:
        v = str(v)
    return csvCellValue(v)

def xlTrimHeaderRow(row):
    numEmptyCellsAtEndOfRow = 0
    for i in range(len(row)-1, -1, -1):
        if row[i] in (None, ""):
            numEmptyCellsAtEndOfRow += 1
        else:
            break
    if numEmptyCellsAtEndOfRow:
        return row[:-numEmptyCellsAtEndOfRow]
    return row

class OIMException(Exception):
    def __init__(self, code=None, message=None, **kwargs):
        self.code = code
        self.message = message
        self.msgArgs = kwargs
        self.args = ( self.__repr__(), )
    def __repr__(self):
        if self.code and self.message:
            return _('[{0}] exception {1}').format(self.code, self.message % self.msgArgs)
        else:
            return "Errors noted in log"

class NotOIMException(Exception):
    def __init__(self, **kwargs):
        self.args = ( self.__repr__(), )
    def __repr__(self):
        return _('[NotOIM] not an OIM document')

PER_ISO = 0
PER_INCLUSIVE_DATES = 1
PER_SINGLE_DAY = 2
PER_MONTH = 3
PER_YEAR = 4
PER_QTR = 5
PER_HALF = 6
PER_WEEK = 7
ONE_DAY = dayTimeDuration("P1D")
ONE_MONTH = yearMonthDuration("P1M")
ONE_YEAR = yearMonthDuration("P1Y")
ONE_QTR = yearMonthDuration("P3M")
ONE_HALF = yearMonthDuration("P6M")
    
periodForms = ((PER_ISO, re.compile("([0-9]{4}-[0-9]{2}-[0-9]{2}T[0-9]{2}:[0-9]{2}:[0-9]{2}(Z|[+-][0-2][0-9]([:]?)[0-5][0-9]+)?(/[0-9]{4}-[0-9]{2}-[0-9]{2}T[0-9]{2}:[0-9]{2}:[0-9]{2})?(Z|[+-][0-2][0-9]([:]?)[0-5][0-9]+)?)$")),
               (PER_INCLUSIVE_DATES, re.compile("([0-9]{4}-[0-9]{2}-[0-9]{2})[.][.]([0-9]{4}-[0-9]{2}-[0-9]{2})$")),
               (PER_SINGLE_DAY, re.compile("([0-9]{4}-[0-9]{2}-[0-9]{2})(@(start|end))?$")),
               (PER_MONTH,  re.compile("([0-9]{4}-[0-9]{2})(@(start|end))?$")),
               (PER_YEAR, re.compile("([0-9]{4})(@(start|end))?$")),
               (PER_QTR, re.compile("([0-9]{4})Q([1-4])(@(start|end))?$")),
               (PER_HALF, re.compile("([0-9]{4})H([1-2])(@(start|end))?$")),
               (PER_WEEK, re.compile("([0-9]{4}W[1-5]?[0-9])(@(start|end))?$")))

    
def csvPeriod(cellValue, startOrEnd):
    if cellValue in ("", "#none"):
        return None
    isoDuration = None
    for perType, perFormMatch in periodForms:
        m = perFormMatch.match(cellValue)
        if m:
            try:
                if perType == PER_ISO:
                    if not m.group(4) and startOrEnd: # instant date
                        return "referenceTargetNotDuration"
                    isoDuration = cellValue
                    startendSuffixGroup = 0
                elif perType == PER_INCLUSIVE_DATES:
                    isoDuration = "{}T00:00:00/{}T00:00:00".format(dateTime(m.group(1)), dateTime(m.group(2)) + ONE_DAY)
                    startendSuffixGroup = 0
                elif perType == PER_SINGLE_DAY:
                    isoDuration = "{}T00:00:00/{}T00:00:00".format(dateTime(m.group(1)), dateTime(m.group(1)) + ONE_DAY)
                    startendSuffixGroup = 3
                elif perType == PER_MONTH:
                    moStart = dateTime(m.group(1) + "-01")
                    isoDuration = "{}T00:00:00/{}T00:00:00".format(moStart, moStart + ONE_MONTH)
                    startendSuffixGroup = 3
                elif perType == PER_YEAR:
                    yrStart = dateTime(m.group(1) + "-01-01")
                    isoDuration = "{}T00:00:00/{}T00:00:00".format(yrStart, yrStart + ONE_YEAR)
                    startendSuffixGroup = 3
                elif perType == PER_QTR:
                    qtrStart = dateTime(m.group(1) + "-{:02}-01".format(int(m.group(2))*3 - 2))
                    isoDuration = "{}T00:00:00/{}T00:00:00".format(qtrStart, qtrStart + ONE_QTR)
                    startendSuffixGroup = 4
                elif perType == PER_HALF:
                    qtrStart = dateTime(m.group(1) + "-{:02}-01".format(int(m.group(2))*6 - 5))
                    isoDuration = "{}T00:00:00/{}T00:00:00".format(qtrStart, qtrStart + ONE_HALF)
                    startendSuffixGroup = 4
                elif perType == PER_WEEK:
                    weekStart = dateTime(isodate.parse_date(m.group(1)))
                    isoDuration = "{}T00:00:00/{}T00:00:00".format(weekStart, weekStart + datetime.timedelta(7))
                    startendSuffixGroup = 3
                if startendSuffixGroup and m.group(startendSuffixGroup):
                    if startOrEnd:
                        # period specifier is being applied to an instant date
                        return "referenceTargetNotDuration"
                    startOrEnd = m.group(startendSuffixGroup)
            except ValueError:
                return None
        if isoDuration:
            if startOrEnd == "start":
                return isoDuration.partition("/")[0]
            elif startOrEnd == "end":
                return isoDuration.partition("/")[2]
            return isoDuration
    return None

# no longer used because transpose is not supported
def transposer(rowIterator, default=""):
    cells = [row for row in rowIterator]
    if cells:
        colsCount = max(len(row) for row in cells)
        rowsCount = len(cells)
        for colIndex in range(colsCount):
            yield [(cells[rowIndex][colIndex] if colIndex < len(cells[colIndex]) else default) 
                   for rowIndex in range(rowsCount)]
    
def loadFromOIM(cntlr, error, warning, modelXbrl, oimFile, mappedUri):
    from openpyxl import load_workbook
    from openpyxl.cell import Cell
    from arelle import ModelDocument, ModelXbrl, XmlUtil
    from arelle.ModelDocument import ModelDocumentReference
    from arelle.ModelValue import qname
    
    _return = None # modelDocument or an exception
    
    try:
        currentAction = "initializing"
        startingErrorCount = len(modelXbrl.errors) if modelXbrl else 0
        startedAt = time.time()
        
        currentAction = "determining file type"
        isJSON = False
        # isCSV means metadata loaded from separate JSON file (but instance data can be in excel or CSV)
        isCSV = False # oimFile.endswith(".csv") # this option is not currently supported
        instanceFileName = os.path.splitext(oimFile)[0] + ".xbrl"
        
        currentAction = "loading and parsing OIM file"
        loadDictErrors = []
        def openCsvReader(csvFilePath, hasHeaderRow=True):
            _file, = modelXbrl.fileSource.file(csvFilePath, encoding='utf-8-sig')
            chars = _file.read(16) # test encoding
            m = UTF_7_16_Pattern.match(chars)
            if m:
                raise OIMException("xbrlce:invalidJSON",
                      _("CSV file MUST use utf-8 encoding: %(file)s, appears to be %(encoding)s"),
                      file=csvFilePath, encoding=m.lastgroup)
            _file.seek(0)
            if hasHeaderRow:
                try:
                    chars = _file.read(1024)
                    _dialect = csv.Sniffer().sniff(chars, delimiters=[',', '\t', ';', '|']) # also check for disallowed potential separators
                    if _dialect.lineterminator not in ("\r", "\n", "\r\n"):
                        raise OIMException("xbrlce:invalidCSVFileFormat",
                                           _("CSV line ending is not CR, LF or CR LF, file %(file)s"),
                                          file=csvFilePath)
                    if _dialect.delimiter not in (",\t"):
                        raise OIMException("xbrlce:invalidCSVFileFormat",
                                           _("CSV deliminator \"%(deliminator)s\" is not comma or TAB, file %(file)s"),
                                          file=csvFilePath, deliminator=_dialect.delimiter)
                except csv.Error as ex:
                    # possibly can't br sniffed because there's only one column in the rows
                    _dialect = None
                    for char in chars:
                        if char in  (",", "\n", "\r"):
                            _dialect = "excel"
                            break
                        elif char == "\t":
                            _dialect = "excel-tab"
                            break
                    if not _dialect:
                        raise OIMException("xbrlce:invalidCSVFileFormat",
                                           _("CSV file %(file)s: %(error)s"),
                                          file=csvFilePath, error=str(ex))
                _file.seek(0)
            else:
                # check for comma or tab in first line
                _dialect = "excel" # fallback if no first line tab is determinable
                for char in _file.read(1024):
                    if char in (",", "\n", "\r", ";", "|"): # ;, | force invalid parameter file detection
                        _dialect = "excel"
                        break
                    elif char == "\t": # only way to sniff first row deliminator if value contains SQName semicolon
                        _dialect = "excel-tab"
                        break
                _file.seek(0)
            return csv.reader(_file, _dialect)
            
        def ldError(msgCode, msgText, **kwargs):
            loadDictErrors.append((msgCode, msgText, kwargs))
        def loadDict(keyValuePairs):
            _dict = OrderedDict() # preserve fact order in resulting instance
            _valueKeyDict = {}
            for key, value in keyValuePairs:
                if isinstance(value, dict):
                    if key in ("namespaces", "linkTypes", "linkGroups"):
                        normalizedDict = OrderedDict()
                        normalizedValueKeyDict = {}
                        if DUPJSONKEY in value:
                            normalizedDict[DUPJSONKEY] = value[DUPJSONKEY]
                        if DUPJSONVALUE in value:
                            normalizedDict[DUPJSONVALUE] = value[DUPJSONVALUE]
                        for _key, _value in value.items():
                            if not isinstance(_value, str):
                                continue # skip dup key/value entries
                            # _key = _key.strip() # per !178 keys have only normalized values, don't normalize key
                            # _value = _value.strip()
                            if _key in normalizedDict: # don't put the duplicate in the dictionary but report it as error
                                if DUPJSONKEY not in normalizedDict:
                                    normalizedDict[DUPJSONKEY] = []
                                normalizedDict[DUPJSONKEY].append((_key, _value, normalizedDict[_key]))
                            else: # do put into dictionary, only report if it's a map object
                                normalizedDict[_key] = _value
                                if _value in normalizedValueKeyDict:
                                    if DUPJSONVALUE not in normalizedDict:
                                        normalizedDict[DUPJSONVALUE] = []
                                    normalizedDict[DUPJSONVALUE].append((_value, _key, normalizedValueKeyDict[_value]))
                                else:
                                    normalizedValueKeyDict[_value] = _key
                            if not NCNamePattern.match(_key):
                                ldError("{}:invalidJSONStructure",
                                      _("The %(map)s alias \"%(alias)s\" must be a canonical NCName value"),
                                      modelObject=modelXbrl, map=key, alias=_key)
                            if UrlInvalidPattern.match(_value):
                                ldError("{}:invalidJSONStructure",
                                      _("The %(map)s alias \"%(alias)s\" URI must be a canonical URI value: \"%(URI)s\"."),
                                      modelObject=modelXbrl, map=key, alias=_key, URI=_value)
                            elif not (_value and isAbsoluteUri(_value)) or UrlInvalidPattern.match(_value):
                                ldError("oimce:invalidURI",
                                        _("The %(map)s \"%(alias)s\" URI is invalid: \"%(URI)s\"."),
                                        modelObject=modelXbrl, map=key, alias=_key, URI=_value)
                        value.clear() # replace with normalized values
                        for _key, _value in normalizedDict.items():
                            value[_key] = _value
                    if DUPJSONKEY in value:
                        for _errKey, _errValue, _otherValue in value[DUPJSONKEY]:
                            if key in ("namespaces", "linkTypes", "linkGroups"):
                                ldError("{}:invalidJSON", # {} expanded when loadDictErrors are processed
                                                _("The %(map)s alias \"%(prefix)s\" is used on uri \"%(uri1)s\" and uri \"\"%(uri2)s."),
                                                modelObject=modelXbrl, map=key, prefix=_errKey, uri1=_errValue, uri2=_otherValue)
                            else:
                                ldError("{}:invalidJSON", # {} expanded when loadDictErrors are processed
                                                _("The %(obj)s key \"%(key)s\" is used on multiple objects."),
                                                modelObject=modelXbrl, obj=key, key=_errKey)
                        del value[DUPJSONKEY]
                    if DUPJSONVALUE in value:
                        if key in ("namespaces", "linkTypes", "linkGroups"):
                            for _errValue, _errKey, _otherKey in value[DUPJSONVALUE]:
                                ldError("oimce:multipleAliasesForURI",
                                                _("The \"%(map)s\" value \"%(uri)s\" is used on alias \"%(alias1)s\" and alias \"%(alias2)s\"."),
                                                modelObject=modelXbrl, map=key, uri=_errValue, alias1=_errKey, alias2=_otherKey)
                        del value[DUPJSONVALUE]
                if key in _dict: # don't put the duplicate in the dictionary but report it as error
                    if DUPJSONKEY not in _dict:
                        _dict[DUPJSONKEY] = []
                    _dict[DUPJSONKEY].append((key, value, _dict[key]))
                else: # do put into dictionary, only report if it's a map object
                    _dict[key] = value
                    if isinstance(value, str):
                        if value in _valueKeyDict:
                            if DUPJSONVALUE not in _dict:
                                _dict[DUPJSONVALUE] = []
                            _dict[DUPJSONVALUE].append((value, key, _valueKeyDict[value]))
                        else:
                            _valueKeyDict[value] = key
            return _dict
        
        primaryOimFile = oimFile
        
        def loadOimObject(oimFile, extendingFile, primaryReportParameters=None): # returns oimObject, oimWb
            # isXL means metadata loaded from Excel (but instance data can be in excel or CSV)
            isXL = oimFile.endswith(".xlsx") or oimFile.endswith(".xls")
            # same logic as modelDocument.load
            normalizedUrl = modelXbrl.modelManager.cntlr.webCache.normalizeUrl(oimFile, extendingFile)
            if modelXbrl.fileSource.isMappedUrl(normalizedUrl):
                mappedUrl = modelXbrl.fileSource.mappedUrl(normalizedUrl)
            elif PackageManager.isMappedUrl(normalizedUrl):
                mappedUrl = PackageManager.mappedUrl(normalizedUrl)
            else:
                mappedUrl = modelXbrl.modelManager.disclosureSystem.mappedUrl(normalizedUrl)
            if modelXbrl.fileSource.isInArchive(mappedUrl):
                filepath = mappedUrl
            else:
                filepath = modelXbrl.modelManager.cntlr.webCache.getfilename(mappedUrl) # , reload=reloadCache, checkModifiedTime=kwargs.get("checkModifiedTime",False))
                if filepath:
                    url = modelXbrl.modelManager.cntlr.webCache.normalizeUrl(filepath)
            if filepath.endswith(".csv") or ("metadata" in filepath and filepath.endswith(".json")):
                errPrefix = "xbrlce"
            else:
                errPrefix = "xbrlje"
            if not isXL:
                try:
                    _file, = modelXbrl.fileSource.file(filepath, encoding="utf-8-sig")
                    with _file as f:
                        chars = f.read(16) # test encoding
                        m = UTF_7_16_Pattern.match(chars)
                        if m:
                            raise OIMException("{}:invalidJSON".format(errPrefix),
                                  _("File MUST use utf-8 encoding: %(file)s, appears to be %(encoding)s"),
                                  file=filepath, encoding=m.lastgroup)
                        else:
                            f.seek(0)
                            oimObject = json.load(f, object_pairs_hook=loadDict)
                except UnicodeDecodeError as ex:
                    raise OIMException("{}:invalidJSON".format(errPrefix),
                          _("File MUST use utf-8 encoding: %(file)s, error %(error)s"),
                          file=filepath, error=str(ex))
                except json.JSONDecodeError as ex:
                    raise OIMException("{}:invalidJSON".format(errPrefix),
                            "JSON error while %(action)s, %(file)s, error %(error)s",
                            file=filepath, action=currentAction, error=ex)
                # check for top-level key duplicates
                if isinstance(oimObject, dict) and DUPJSONKEY in oimObject:
                    for _errKey, _errValue, _otherValue in oimObject[DUPJSONKEY]:
                        error("{}:invalidJSON".format(errPrefix),
                              _("The key %(key)s is used on multiple objects"),
                              modelObject=modelXbrl, key=_errKey)
                    del oimObject[DUPJSONKEY]
                oimWb = None
            elif isXL:
                _file, = modelXbrl.fileSource.file(filepath, binary=True)
                with _file as f:
                    oimWb = load_workbook(f, data_only=True)
                if "metadata" not in oimWb:
                    raise OIMException("xbrlwe:missingWorkbookWorksheets", 
                                       _("Unable to identify worksheet tabs for metadata"))
                _foundMatch = False
                for row in range(1,10): # allow metadata to be indented or surrounded by column and row title columns
                    for col in range(1,10):
                        _metadata = xlValue(oimWb["metadata"].cell(row=row,column=col))
                        if _metadata and JSONmetadataPattern.match(_metadata): # find JSON metadata cell
                            _foundMatch = True
                            break
                    if _foundMatch:
                        break
                try:
                    oimObject = json.loads(_metadata, object_pairs_hook=loadDict)
                except UnicodeDecodeError as ex:
                    raise OIMException("{}:invalidJSON".format(errPrefix),
                          _("File MUST use utf-8 encoding: %(file)s \"metadata\" worksheet, error %(error)s"),
                          file=filepath, error=str(ex))
                except json.JSONDecodeError as ex:
                    raise OIMException("{}:invalidJSON".format(errPrefix),
                            "JSON error while %(action)s, %(file)s \"metadata\" worksheet, error %(error)s",
                            file=filepath, action=currentAction, error=ex)
            # identify document type (JSON or CSV)
            documentInfo = jsonGet(oimObject, "documentInfo", {})
            documentType = jsonGet(documentInfo, "documentType")
            documentBase = jsonGet(documentInfo, "baseURL")
            if documentType in jsonDocumentTypes:
                isCSV = False
                isJSON = True
                errPrefix = "xbrlje"
                oimMemberTypes = JsonMemberTypes
                oimRequiredMembers = JsonRequiredMembers
            elif documentType in csvDocumentTypes:
                isJSON = False
                isCSV = not isXL
                errPrefix = "xbrlce"
                oimMemberTypes = CsvMemberTypes
                oimRequiredMembers = CsvRequiredMembers
            else: # if wrong type defer to type checking
                isCSV = False
                isJSON = False
                #errPrefix was set earlier based on file name
                oimMemberTypes = UnrecognizedDocMemberTypes
                oimRequiredMembers = UnrecognizedDocRequiredMembers
            isCSVorXL = isCSV or isXL

            # report loadDict errors
            for msgCode, msgText, kwargs in loadDictErrors:
                error(msgCode.format(errPrefix), msgText, href=filepath, **kwargs)
            del loadDictErrors[:]
            
            invalidMemberTypes = []
            missingRequiredMembers = []
            unexpectedMembers = []
<<<<<<< HEAD
            def checkMemberTypes(obj, path, actual):
=======
            def showPathObj(parts, obj): # this can be replaced with jsonPath syntax if appropriate
                try:
                    shortObjStr = json.dumps(obj)
                except TypeError:
                    shortObjStr = str(obj)
                if len(shortObjStr) > 34:
                    shortObjStr = "{:.32}...".format(shortObjStr)
                return "/{}={}".format("/".join(str(p) for p in parts), shortObjStr) 
            def checkMemberTypes(obj, path, pathParts):
>>>>>>> ea5bbc33
                checkNestedMembers = True
                if (isinstance(obj,dict)):
                    for missingMbr in oimRequiredMembers.get(path,EMPTY_SET) - obj.keys():
                        missingRequiredMembers.append(path + missingMbr)
                    for mbrName, mbrObj in obj.items():
                        mbrPath = path + mbrName
                        pathParts.append(mbrName)
                        if mbrPath in oimMemberTypes:
                            mbrTypes = oimMemberTypes[mbrPath]
                            if (not ((mbrTypes is QNameType or (isinstance(mbrTypes,tuple) and QNameType in mbrTypes)) and isinstance(mbrObj, str) and QNamePattern.match(mbrObj)) and
                                not ((mbrTypes is SQNameType or (isinstance(mbrTypes,tuple) and SQNameType in mbrTypes)) and isinstance(mbrObj, str) and SQNamePattern.match(mbrObj)) and
                                not ((mbrTypes is LangType or (isinstance(mbrTypes,tuple) and LangType in mbrTypes)) and isinstance(mbrObj, str) and languagePattern.match(mbrObj)) and
                                not ((mbrTypes is URIType or (isinstance(mbrTypes,tuple) and URIType in mbrTypes)) and isinstance(mbrObj, str) and relativeUrlPattern.match(mbrObj)) and
                                not isinstance(mbrObj, mbrTypes)):
<<<<<<< HEAD
                                invalidMemberTypes.append("obj={}, actual={}, path={}".format(mbrObj,actual+mbrName,mbrPath))
                        elif ":" in mbrName and path + "*:*" in oimMemberTypes:
                            if not (QNamePattern.match(mbrName) and
                                    isinstance(mbrObj, oimMemberTypes[path + "*:*"])):
                                invalidMemberTypes.append("obj={}, actual={}, path={}".format(mbrObj,actual+mbrName,mbrPath))
=======
                                invalidMemberTypes.append(showPathObj(pathParts, mbrObj))
                        elif ":" in mbrName and path + "*:*" in oimMemberTypes:
                            if not (QNamePattern.match(mbrName) and
                                    isinstance(mbrObj, oimMemberTypes[path + "*:*"])):
                                invalidMemberTypes.append(showPathObj(pathParts, mbrObj))
>>>>>>> ea5bbc33
                            elif NoRecursionCheck in oimMemberTypes[path + "*:*"]:
                                checkNestedMembers = False # custom types, block recursive check
                            mbrPath = path + "*.*" # for recursion
                        elif path + "*" in oimMemberTypes:
                            mbrTypes = oimMemberTypes[path + "*"]
                            if (not ((mbrTypes is URIType or (isinstance(mbrTypes,tuple) and isinstance(mbrObj, str) and URIType in mbrTypes)) and relativeUrlPattern.match(mbrObj)) and
                                not isinstance(mbrObj, mbrTypes)):
<<<<<<< HEAD
                                invalidMemberTypes.append("obj={}, actual={}, path={}".format(mbrObj,actual+mbrName,mbrPath))
=======
                                invalidMemberTypes.append(showPathObj(pathParts, mbrObj))
>>>>>>> ea5bbc33
                            mbrPath = path + "*" # for recursion
                        else:
                            unexpectedMembers.append(showPathObj(pathParts, mbrObj))
                        if isinstance(mbrObj, (dict,list)) and checkNestedMembers:
<<<<<<< HEAD
                            checkMemberTypes(mbrObj, mbrPath + "/",mbrPath.replace("*",mbrName)+"/")
=======
                            checkMemberTypes(mbrObj, mbrPath + "/", pathParts)
                        pathParts.pop() # remove mbrName
>>>>>>> ea5bbc33
                if (isinstance(obj,list)):
                    mbrNdx = 1
                    for mbrObj in obj:
                        mbrPath = path # list entry just uses path ending in /
                        pathParts.append(mbrNdx)
                        if mbrPath in oimMemberTypes:
                            if not isinstance(mbrObj, oimMemberTypes[mbrPath]):
<<<<<<< HEAD
                                invalidMemberTypes.append("obj={}, actual={}, path={}".format(mbrObj,actual+mbrName,mbrPath))
                        if isinstance(mbrObj, (dict,list)):
                            checkMemberTypes(mbrObj, mbrPath + "/",mbrPath+"/")
            checkMemberTypes(oimObject, "/","/")
=======
                                invalidMemberTypes.append(showPathObj(pathParts, mbrObj))
                        if isinstance(mbrObj, (dict,list)):
                            checkMemberTypes(mbrObj, mbrPath + "/", pathParts)
                        pathParts.pop() # remove mbrNdx
                        mbrNdx += 1
            checkMemberTypes(oimObject, "/", [])
>>>>>>> ea5bbc33
            numErrorsBeforeJsonCheck = len(modelXbrl.errors)
            if not isJSON and not isCSV and not isXL:
                error("oimce:unsupportedDocumentType",
                      _("Unrecognized /documentInfo/docType: %(documentType)s"),
                      documentType=documentType)
            if missingRequiredMembers or unexpectedMembers:
                msg = []
                if missingRequiredMembers:
                    msg.append(_("Required element(s) are missing from metadata: %(missing)s"))
                if unexpectedMembers:
                    msg.append(_("Unexpected element(s) in metadata: %(unexpected)s"))
                error("{}:invalidJSONStructure".format(errPrefix),
                      "\n ".join(msg), documentType=documentType,
                      missing=", ".join(missingRequiredMembers), unexpected=", ".join(unexpectedMembers))
            if invalidMemberTypes:
                error("{}:invalidJSONStructure".format(errPrefix),
                      _("Invalid JSON structure member types in metadata: %(members)s"),
                      members=", ".join(invalidMemberTypes))
                
            if isCSV and not primaryReportParameters:
                primaryReportParameters = oimObject.setdefault("parameters", {})
                
            # read reportParameters if in a CSV file relative to parent metadata file
            if isinstance(oimObject.get("parameterURL"), str):
                parameterURL = oimObject["parameterURL"]
                parameterFilePath = os.path.join(os.path.dirname(primaryOimFile), parameterURL)
                if modelXbrl.fileSource.exists(parameterFilePath):
                    problems = []
                    for i, row in enumerate(openCsvReader(parameterFilePath, hasHeaderRow=False)):
                        if i == 0:
                            if row != ["name", "value"]:
                                problems.append(_("The first row must only consist of \"name\" and \"value\" but contains: {}").format(",".join(row)))
                        elif row[0]:
                            if not IdentifierPattern.match(row[0]):
                                problems.append(_("Row {} column 1 is not a valid identifier: {}").format(i+1, row[0]))
                            elif len(row) < 2 or not row[1]:
                                problems.append(_("Row {} value column 2 missing").format(i+1))
                            elif any(cell for cell in row[2:]):
                                problems.append(_("Row {} columns 3 - {} must be empty").format(i+1, len(row)))
                            elif row[0] in primaryReportParameters:
                                if primaryReportParameters[row[0]] != row[1]:
                                    error("xbrlce:illegalReportParameterRedefinition", 
                                          _("Report parameter %(name)s redefined in file %(file)s, report value %(value1)s, csv value %(value2)s"),
                                          file=parameterURL, name=row[0], value1=primaryReportParameters[row[0]], value2=row[1])
                            else:
                                primaryReportParameters[row[0]] = row[1]
                        elif any(cell for cell in row):
                            problems.append(_("Row {} has no identifier, all columns must be empty").format(i+1))
                    if problems:
                        error("xbrlce:invalidParameterCSVFile", 
                              _("Report parameter file %(file)s issues:\n %(issues)s"),
                              file=parameterURL, issues=", \n".join(problems))
                else:
                    error("xbrlce:missingParametersFile", 
                          _("Report parameter file is missing: %(file)s"),
                          file=parameterURL)


            if isCSVorXL and "extends" in documentInfo:
                # process extension
                for extendedFile in documentInfo["extends"]:
                    extendedOimObject = loadOimObject(extendedFile, mappedUrl)
                    # extended must be CSV
                    extendedDocumentInfo = extendedOimObject.get("documentInfo", EMPTY_DICT)
                    extendedDocumentType = extendedDocumentInfo.get("documentType")
                    extendedFinal = extendedDocumentInfo.get("final", EMPTY_DICT)
                    if extendedDocumentType != documentType:
                        error("{}:invalidExtendedDocumentType".format(errPrefix), 
                              _("Extended documentType %(extendedDocumentType)s must same as extending documentType %(documentType)s in file %(extendedFile)s"),
                              extendedFile=extendedFile, extendedDocumentType=extendedDocumentType, documentType=documentType)
                        raise OIMException()
                    if extendedFinal.get("parameters") and "parameterURL" in oimObject:
                        error("{}:unusableParameterURL".format(errPrefix),
                              _("Extending file %(extendedFile)s final parameters conflicts with extended parameterURL %(parameterURL)s"),
                              extendedFile=extendedFile, parameterURL=oimObject["parameterURL"])
                    else:
                        oimParameters = oimObject.setdefault("parameters", {})
                        for paramName, paramValue in extendedOimObject.get("parameters",{}).items():
                            if paramName in oimParameters and oimParameters[paramName] != paramValue:
                                error("xbrlce:illegalReportParameterRedefinition", 
                                      _("Report parameter %(name)s redefined in file %(file)s, extended value %(value1)s, extending value %(value2)s"),
                                      file=extendedFile, name=paramName, value1=oimParameters[paramName], value2=paramValue)
                            else:
                                oimParameters[paramName] = paramValue
                    for parent, extendedParent, excludedObjectNames in (
                        (documentInfo, extendedDocumentInfo, {"documentType", "extends"}),
                        (oimObject, extendedOimObject, {"documentInfo", "parameters", "parameterURL"})):
                        for objectName in extendedParent.keys() - excludedObjectNames:
                            if extendedFinal.get(objectName, False) and objectName in parent:
                                error("{}:extendedFinalObject".format(errPrefix), 
                                      _("Extended file %(extendedFile)s redefines final object %(finalObjectName)s"),
                                      extendedFile=extendedFile, finalObjectName=objectName)
                                if objectName in extendedParent:
                                    parent[objectName] = extendedParent[objectName] # ignore post-final extensions
                            elif objectName in csvExtensibleObjects:
                                for extProp, extPropValue in extendedParent.get(objectName,EMPTY_DICT).items():
                                    if extProp in parent.get(objectName,EMPTY_DICT):
                                        error("{}:extendedObjectDuplicate".format(errPrefix), 
                                              _("Extended file %(extendedFile)s redefines object %(objectName)s property %(property)s"),
                                              extendedFile=extendedFile, objectName=objectName, property=extProp)
                                    else:
                                        if objectName not in parent:
                                            parent[objectName] = {}
                                        parent[objectName][extProp] = extPropValue
                            elif objectName in parent:
                                if objectName == "taxonomy":
                                    for extPropValue in extendedParent["taxonomy"]:
                                        if extPropValue not in parent["taxonomy"]:
                                            parent["taxonomy"].append(extPropValue)
                                else:
                                    error("{}:extendedObjectDuplicate".format(errPrefix), 
                                          _("Extended file %(extendedFile)s redefines object %(objectName)s"),
                                          extendedFile=extendedFile, objectName=objectName)
                            else:
                                parent[objectName] = extendedParent[objectName]
                                
            if extendingFile is None: # entry oimFile
                if ("taxonomy" in documentInfo or isCSV) and not documentInfo.get("taxonomy",()):
                    error("xbrle:noTaxonomy",
                          _("The list of taxonomies MUST NOT be empty."))
                if  len(modelXbrl.errors) > numErrorsBeforeJsonCheck:
                    raise OIMException()
    
                oimObject["=entryParameters"] = (isJSON, isCSV, isXL, isCSVorXL, oimWb, documentInfo, documentType, documentBase)
                
            return oimObject
        
        errorIndexBeforeLoadOim = len(modelXbrl.errors)
        oimObject = loadOimObject(oimFile, None)
        isJSON, isCSV, isXL, isCSVorXL, oimWb, oimDocumentInfo, documentType, documentBase = oimObject["=entryParameters"]
        del oimObject["=entryParameters"]
        
        currentAction = "identifying Metadata objects"
        taxonomyRefs = oimDocumentInfo.get("taxonomy", EMPTY_LIST)
        namespaces = oimDocumentInfo.get("namespaces", EMPTY_DICT)
        linkTypes = oimDocumentInfo.get("linkTypes", EMPTY_DICT)
        linkGroups = oimDocumentInfo.get("linkGroups", EMPTY_DICT)
        featuresDict = oimDocumentInfo.get("features", EMPTY_DICT)
        canonicalValuesFeature = False
        if isJSON:
            errPrefix = "xbrlje"
            NSReservedAliasURIs.update(JSONNSReservedAliasURIs)
            factItems = oimObject.get("facts",{}).items()
            footnotes = oimObject.get("facts",{}).values() # shares this object
            canonicalValuesFeature = featuresDict.get("xbrl:canonicalValues") in (True, "true")
        else: # isCSVorXL
            errPrefix = "xbrlce"
            NSReservedAliasURIs.update(CSVNSReservedAliasURIs)
            reportDimensions = oimObject.get("dimensions", EMPTY_DICT)
            reportDecimals = oimObject.get("decimals", None)
            reportParameters = oimObject.get("parameters", {}) # fresh empty dict because csv-loaded parameters get added
            reportParametersUsed = set()
            tableTemplates = oimObject.get("tableTemplates", EMPTY_DICT)
            tables = oimObject.get("tables", EMPTY_DICT)
            footnotes = (oimObject.get("links", {}), )
            final = oimObject.get("final", EMPTY_DICT)
            
            # check reportParameterNames
            for reportParameterName in reportParameters.keys():
                if not IdentifierPattern.match(reportParameterName):
                    error("xbrlce:invalidParameterName", 
                          _("Report parameter name is not a valid identifier: %(identifier)s, in file %(file)s"),
                          identifier=reportParameterName, file=oimFile)
                    
        # check features
        for featureSQName, isActive in featuresDict.items():
            featurePrefix = featureSQName.partition(":")[0]
            if featurePrefix not in namespaces:
                error("oimce:unboundPrefix",
                      _("The feature QName prefix was not defined in namespaces: %(feature)s."),
                      modelObject=modelXbrl, feature=featureSQName)
                continue

        # check maps
        for alias, uris in NSReservedAliasURIs.items():
            for uri in uris:
                NSReservedURIAlias[uri] = alias
                
        for map in ("namespaces", "linkTypes", "linkGroups"):
            for key, value in oimDocumentInfo.get(map, EMPTY_DICT).items():
                if key in OIMReservedAliasURIs[map] and value not in OIMReservedAliasURIs[map][key]:
                    error("oimce:invalidURIForReservedAlias",
                          _("The %(map)s URI \"%(uri)s\" is used on standard alias \"%(alias)s\" which requires URI \"%(standardUri)s\"."),
                          modelObject=modelXbrl, map=map, alias=key, uri=value, standardUri=OIMReservedAliasURIs[map][key][0])
                elif value in OIMReservedURIAlias[map] and key != OIMReservedURIAlias[map][value]:
                    error("oimce:invalidAliasForReservedURI",
                          _("The %(map)s URI \"%(uri)s\" is bound to alias \"%(key)s\" instead of standard alias \"%(alias)s\"."),
                          modelObject=modelXbrl, map=key, key=key, uri=value, alias=OIMReservedURIAlias[map][value])
                
        if isCSVorXL:
            currentAction = "loading CSV facts tables"
            _dir = os.path.dirname(oimFile)

            def csvFacts():
                for tableId, table in tables.items():
                    _file = tablePath = None
                    try: # note that decoder errors may occur late during streaming of rows
                        tableTemplateId = table.get("template", tableId)
                        if tableTemplateId not in tableTemplates:
                            raise OIMException("xbrlce:missingTableTemplate", 
                                               _("Referenced template missing: %(missing)s"),
                                               missing=tableTemplateId)
                        tableTemplate = tableTemplates[tableTemplateId]
                        # tableIsTransposed = tableTemplate.get("transposed", False)
                        tableDecimals = tableTemplate.get("decimals")
                        tableDimensions = tableTemplate.get("dimensions", EMPTY_DICT)
                        tableIsOptional = table.get("optional", False)
                        tableParameters = table.get("parameters", EMPTY_DICT)
                        tableParametersUsed = set()
                        rowIdColName = tableTemplate.get("rowIdColumn")
                        tableUrl = table["url"]
                        tableParameterColNames = set()
                        hasHeaderError = False # set to true blocks handling file beyond header row
                        for tableParameterName in tableParameters:
                            if not IdentifierPattern.match(tableParameterName):
                                error("xbrlce:invalidParameterName", 
                                      _("Table %(table)s parameter name is not a valid identifier: %(identifier)s, url: %(url)s"),
                                      table=tableId, identifier=tableParameterName, url=tableUrl)
                                
                        # compile column dependencies
                        factDimensions = {} # keys are column, values are dimensions object
                        factDecimals = {} # keys are column
                        colDefaults = {}
                        propertyGroups = {}
                        propertiesFrom = {}
                        for colId, colProperties in tableTemplate["columns"].items():
                            factDimensions[colId] = colProperties.get("dimensions")
                            factDecimals[colId] = colProperties.get("decimals")
                            if factDecimals[colId] is not None:
                                if factDimensions[colId] is None:
                                    hasHeaderError = True
                                    error("xbrlce:misplacedDecimalsOnNonFactColumn", 
                                          _("Table %(table)s column %(column)s has decimals but dimensions is absent"),
                                          table=tableId, column=colId)
                            if "default" in colProperties:
                                colDefaults[colId] = colProperties["default"]
                            if "propertyGroups" in colProperties:
                                propertyGroups[colId] = colProperties["propertyGroups"]
                            if "propertiesFrom" in colProperties:
                                propertiesFrom[colId] = colProperties["propertiesFrom"]
                            if "decimals" in colProperties and ("dimensions" not in colProperties and "propertiesFrom" not in colProperties):
                                error("xbrlce:misplacedDecimalsOnNonFactColumn", 
                                      _("Table %(table)s has decimals on a non-fact column %(column)s"),
                                      table=tableId, column=colId)
                        if rowIdColName and rowIdColName not in factDecimals:
                            raise OIMException("xbrlce:undefinedRowIdColumn", 
                                  _("Table %(table)s row id column %(column)s is not defined in columns"),
                                  table=tableId, column=rowIdColName)
                        if propertiesFrom:
                            for col, propertiesFromCol in propertiesFrom.items():
                                if propertiesFromCol not in propertyGroups:
                                    raise OIMException("xbrlce:invalidPropertyGroupColumnReference", 
                                          _("Table %(table)s row id column %(column)s propertiesFrom reference %(propertiesFrom)s does not define a property groups column."),
                                          table=tableId, column=col, propertiesFrom=propertiesFromCol)
                        # check table parameters
                        tableParameterReferenceNames = set()
                        factColReferenceNames = defaultdict(set)
                        def checkParamRef(paramValue, factColName=None):
                            if isinstance(paramValue, str) and paramValue.startswith("$") and not paramValue.startswith("$$"):
                                paramName = paramValue[1:].partition("@")[0]
                                tableParameterReferenceNames.add(paramName)
                                if factColName:
                                    factColReferenceNames[factColName].add(paramName)
                        hasNoteIdDimension = False
                        for factColName, colDims in factDimensions.items():
                            if colDims is not None:
                                factDims = set()
                                for inheritedDims in (colDims.items(), tableDimensions.items(), reportDimensions.items()):
                                    for dimName, dimValue in inheritedDims:
                                        if dimName not in factDims:
                                            checkParamRef(dimValue, factColName)
                                            factDims.add(dimName)
                                        if dimName == "noteId":
                                            hasNoteIdDimension = True
                                for _factDecimals in (factDecimals.get(factColName), tableDecimals, reportDecimals):
                                    if "decimals" not in factDims:
                                        checkParamRef(_factDecimals, factColName)
                        if hasNoteIdDimension:
                            hasHeaderError = True
                            error("xbrlce:invalidNoteIdDimension", 
                                  _("Table %(table)s noteId dimension must not be explicitly defined, url: %(url)s"),
                                  table=tableId, url=tableUrl)
                        for dimName, dimValue in tableParameters.items():
                            if not IdentifierPattern.match(dimName):
                                error("xbrlce:invalidParameterName", 
                                      _("Table %(table)s parameter name is not a valid identifier: %(identifier)s, url: %(url)s"),
                                      table=tableId, identifier=dimName, url=tableUrl)
              
                        # determine whether table is a CSV file or an Excel range.  
                        # Local range can be sheetname! or !rangename
                        # url to workbook with range must be url#sheet! or url#!range or url!range (unencoded !)
                        tableWb = None
                        _file = None
                        _rowIterator = None
                        _cellValue = None
                        if isXL and not ("#" in tableUrl or ".xlsx" in tableUrl or ".csv" in tableUrl):
                            # local Workbook range
                            tableWb = oimWb
                            _cellValue = xlValue
                            xlSheetName, _sep, xlNamedRange = tableUrl.partition('!')
                        else: 
                            # check if there's a reference to an Excel workbook file
                            if "#" in tableUrl:
                                tableUrl, _sep, sheetAndRange = tableUrl.partition("#")
                                xlSheetName, _sep, xlNamedRange = sheetAndRange.partition('!')
                            tablePath = os.path.join(_dir, tableUrl)
                            if not modelXbrl.fileSource.exists(tablePath):
                                if not tableIsOptional:
                                    error("xbrlce:missingRequiredCSVFile", 
                                          _("Table %(table)s missing, url: %(url)s"),
                                          table=tableId, url=tableUrl)
                                continue
                            if tableUrl.endswith(".xlsx"):
                                _file, = modelXbrl.fileSource.file(tablePath, binary=True)
                                tableWb = load_workbook(_file, data_only=True)
                                _cellValue = xlValue
                            else:
                                # must be CSV
                                _rowIterator = openCsvReader(tablePath)
                                _cellValue = csvCellValue
                                # if tableIsTransposed:
                                #    _rowIterator = transposer(_rowIterator)
                        if tableWb is not None:
                            hasSheetname = xlSheetName and xlSheetName in tableWb
                            hasNamedRange = xlNamedRange and xlNamedRange in tableWb.defined_names
                            if tableWb and not hasSheetname:
                                if tableIsOptional:
                                    continue
                                raise OIMException("xbrlwe:missingTable", 
                                                   _("Referenced table tab(s): %(missing)s"),
                                                   missing=tableUrl)
                            if xlNamedRange and not hasNamedRange:
                                if tableIsOptional:
                                    continue
                                raise OIMException("xbrlwe:missingTableNamedRange", 
                                                   _("Referenced named ranges tab(s): %(missing)s"),
                                                   missing=tableRangeName)
                            if hasNamedRange: # check type of range
                                defn = tableWb.defined_names[xlNamedRange]
                                if defn.type != "RANGE":
                                    raise OIMException("xbrlwe:unusableRange", 
                                                       _("Referenced range does not refer to a range: %(tableRange)s"),
                                                       tableRange=tableRangeName)
                            _rowIterator = []
                            if hasNamedRange:
                                for _tableName, _xlCellsRange in tableWb.defined_names[xlNamedRange].destinations:
                                    rows = tableWb[_tableName][_xlCellsRange]
                                    if isinstance(rows, Cell):
                                        _rowIterator.append((rows, ))
                                    else:
                                        _rowIterator.extend(rows)
                            else: # use whole table
                                _rowIterator = tableWb[xlSheetName]
                            # if tableIsTransposed:
                            #     _rowIterator = transposer(_rowIterator)
                        
                        rowIds = set()
                        paramRefColNames = set()
                        for rowIndex, row in enumerate(_rowIterator):
                            if rowIndex == 0:
                                header = [_cellValue(cell) for cell in row]
                                if isXL: # trim empty cells
                                    header = xlTrimHeaderRow(header)
                                colNameIndex = dict((name, colIndex) for colIndex, name in enumerate(header))
                                idColIndex = colNameIndex.get(rowIdColName)
                                for colIndex, colName in enumerate(header):
                                    if not IdentifierPattern.match(colName):
                                        hasHeaderError = True
                                        error("xbrlce:invalidHeaderValue", 
                                              _("Table %(table)s CSV file header column %(column)s is not a valid identifier: %(identifier)s, url: %(url)s"),
                                              table=tableId, column=colIndex+1, identifier=colName, url=tableUrl)
                                    elif colName not in factDimensions:
                                        hasHeaderError = True
                                        error("xbrlce:unknownColumn", 
                                              _("Table %(table)s CSV file header column %(column)s is not in table template definition: %(identifier)s, url: %(url)s"),
                                              table=tableId, column=colIndex+1, identifier=colName, url=tableUrl)
                                    elif colNameIndex[colName] != colIndex:
                                        error("xbrlce:repeatedColumnIdentifier", 
                                              _("Table %(table)s CSV file header columns %(column)s and %(column2)s repeat identifier: %(identifier)s, url: %(url)s"),
                                              table=tableId, column=colIndex+1, column2=colNameIndex[colName]+1, identifier=colName, url=tableUrl)
                                    elif factDimensions[colName] is not None:
                                        if idColIndex is not None and colIndex < idColIndex:
                                            error("xbrlce:invalidColumnOrder", 
                                                  _("Table %(table)s CSV fact column %(column)s, appears before row ID column %(rowIdColumn)s, url: %(url)s"),
                                                  table=tableId, column=colName, rowIdColumn=rowIdColName, url=tableUrl)
                                        followingParamColNames = [paramName
                                                                  for paramName in factColReferenceNames[colName]
                                                                  if colNameIndex.get(paramName,-1) > colIndex]
                                        if followingParamColNames:
                                            error("xbrlce:invalidColumnOrder", 
                                                  _("Table %(table)s CSV fact column %(column)s, appears before parameter columns %(paramColumns)s, url: %(url)s"),
                                                  table=tableId, column=colName, paramColumns=", ".join(sorted(followingParamColNames)), url=tableUrl)
                                    if colName in tableParameterReferenceNames:
                                        paramRefColNames.add(colName)
                                missingPropFromCols = propertiesFrom.values() - colNameIndex.keys()
                                if missingPropFromCols:
                                    raise OIMException("xbrlce:invalidPropertyGroupColumnReference", 
                                                  _("Table %(table)s propertyFrom %(propFromColumns)s column missing, url: %(url)s"),
                                                  table=tableId, propFromColumns=", ".join(sorted(missingPropFromCols)), url=tableUrl)
                                # check parameter references
                                checkedDims = set()
                                checkedParams = set()
                                def dimChecks():
                                    for colName, colDims in factDimensions.items():
                                        if colDims:
                                            yield colDims, "column {} dimension".format(colName)
                                    # no way to check parameterGroup dimensions at header-row processing time
                                    for dims, source in ((tableDimensions, "table dimension"), 
                                                         (reportDimensions, "report dimension"),
                                                         ):
                                        yield dims, source
                                    for colName, dec in factDecimals.items():
                                        yield {"decimals": dec}, "column {} decimals".format(colName)
                                    for dec, source in ((tableDecimals, "table decimals"),
                                                        (reportDecimals, "report decimals")):
                                        if source:
                                            yield {"decimals": dec}, source
                                for inheritedDims, dimSource in dimChecks():
                                    for dimName, dimValue in inheritedDims.items():
                                        if dimName not in checkedDims:
                                            dimValue = inheritedDims[dimName]
                                            # resolve column-relative dimensions
                                            if isinstance(dimValue, str) and dimValue.startswith("$"):
                                                dimValue = dimValue[1:]
                                                if not dimValue.startswith("$"):
                                                    dimValue, _sep, dimAttr = dimValue.partition("@")
                                                    if dimAttr and dimAttr not in ("start", "end"):
                                                        hasHeaderError = True
                                                        error("xbrlce:invalidPeriodSpecifier", 
                                                              _("Table %(table)s %(source)s %(dimension)s period-specifier invalid: %(target)s, url: %(url)s"),
                                                              table=tableId, source=dimSource, dimension=dimName, target=dimAttr, url=tableUrl)
                                                    if dimValue not in checkedParams:
                                                        checkedParams.add(dimValue)
                                                        if dimValue in ("rowNumber", ) or dimValue in header or dimValue in tableParameters or dimValue in reportParameters:
                                                            checkedDims.add(dimValue)
                                                        else:
                                                            hasHeaderError = True
                                                            error("xbrlce:invalidReferenceTarget", 
                                                                  _("Table %(table)s %(dimension)s target not in table columns, parameters or report parameters: %(target)s, url: %(url)s"),
                                                                  table=tableId, dimension=dimName, target=dimValue, url=tableUrl)
                                if hasHeaderError:
                                    break # stop processing table
                            else:
                                rowId = None
                                paramColsWithValue = set()
                                paramColsUsed = set()
                                if isXL and all(cell.value in (None, "") for cell in row): # skip empty excel rows
                                    continue
                                rowPropGroups = {} # colName, propGroupObject for property groups in this row
                                rowPropGroupsUsed = set() # colNames used by propertiesFrom of fact col producing a fact
                                for propGrpName, propGrpObjects in propertyGroups.items():
                                    propGrpColIndex = colNameIndex[propGrpName]
                                    if propGrpColIndex < len(row):
                                        propGrpColValue = _cellValue(row[propGrpColIndex])
                                        if propGrpColValue in propGrpObjects:
                                            rowPropGroups[propGrpName] = propGrpObjects[propGrpColValue]
                                        else:
                                            error("xbrlce:unknownPropertyGroup", 
                                                  _("Table %(table)s unknown property group row %(row)s column %(column)s group %(propertyGroup)s, url: %(url)s"),
                                                  table=tableId, row=rowIndex+1, column=rowIdColName, url=tableUrl, propertyGroup=propGrpName)
                                for colIndex, colValue in enumerate(row):
                                    if colIndex >= len(header):
                                        continue
                                    cellPropGroup = EMPTY_DICT
                                    colName = header[colIndex]
                                    propFromColName = propertiesFrom.get(colName)
                                    if propFromColName in rowPropGroups:
                                        cellPropGroup = rowPropGroups[propFromColName]
                                    if factDimensions[colName] is None:
                                        if colName in paramRefColNames:
                                            value = _cellValue(row[colNameIndex[colName]])
                                            if value:
                                                paramColsWithValue.add(colName)
                                        if not cellPropGroup:
                                            continue # not a fact column
                                    # assemble row and fact Ids
                                    if idColIndex is not None and not rowId:
                                        if idColIndex < len(row):
                                            rowId = _cellValue(row[idColIndex])
                                        if not rowId:
                                            error("xbrlce:missingRowIdentifier", 
                                                  _("Table %(table)s missing row %(row)s column %(column)s row identifier, url: %(url)s"),
                                                  table=tableId, row=rowIndex+1, column=rowIdColName, url=tableUrl)
                                        elif not IdentifierPattern.match(rowId):
                                            error("xbrlce:invalidRowIdentifier", 
                                                  _("Table %(table)s row %(row)s column %(column)s is not a valid identifier: %(identifier)s, url: %(url)s"),
                                                  table=tableId, row=rowIndex+1, column=rowIdColName, identifier=rowId, url=tableUrl)
                                        elif rowId in rowIds:
                                            error("xbrlce:repeatedRowIdentifier", 
                                                  _("Table %(table)s row %(row)s column %(column)s is a duplicate: %(identifier)s, url: %(url)s"),
                                                  table=tableId, row=rowIndex+1, column=rowIdColName, identifier=rowId, url=tableUrl)
                                        else:
                                            rowIds.add(rowId)
                                    if rowId is None:
                                        rowId = str(rowIndex)
                                    factId = "{}.{}.{}".format(tableId, rowId, colName)
                                    fact = {}
                                    # if this is an id column
                                    cellValue = _cellValue(colValue) # nil facts return None, #empty string is ""
                                    if cellValue == "": # no fact produced
                                        continue 
                                    if propFromColName and cellPropGroup:
                                        rowPropGroupsUsed.add(propFromColName)
                                    fact["value"] = cellValue
                                    fact["dimensions"] = colFactDims = {}
                                    noValueDimNames = set()
                                    for inheritedDims, dimSource in ((factDimensions[colName], "column dimension"), 
                                                                     (cellPropGroup.get("dimensions",EMPTY_DICT), "propertyGroup {}".format(propFromColName)),
                                                                     (tableDimensions, "table dimension"), 
                                                                     (reportDimensions, "report dimension")):
                                        for dimName, dimValue in inheritedDims.items():
                                            if dimName not in colFactDims and dimName not in noValueDimNames:
                                                dimValue = inheritedDims[dimName]
                                                dimAttr = None
                                                # resolve column-relative dimensions
                                                if isinstance(dimValue, str) and dimValue.startswith("$"):
                                                    dimValue = dimValue[1:]
                                                    if not dimValue.startswith("$"):
                                                        paramName, _sep, dimAttr = dimValue.partition("@")
                                                        if paramName == "rowNumber":
                                                            dimValue = str(rowIndex)
                                                        elif paramName in colNameIndex:
                                                            paramColsUsed.add(paramName)
                                                            dimValue = _cellValue(row[colNameIndex[paramName]])
                                                            if dimValue == "": # csv file empty string is #none
                                                                if paramName in colDefaults:
                                                                    dimValue = colDefaults[paramName]
                                                                else:
                                                                    dimValue = "#none"
                                                        elif paramName in tableParameters:
                                                            tableParametersUsed.add(paramName)
                                                            dimValue = tableParameters[paramName]
                                                        elif paramName in reportParameters:
                                                            reportParametersUsed.add(paramName)
                                                            dimValue = reportParameters[paramName]
                                                # else if in parameters?
                                                if dimName == "period":
                                                    _dimValue = csvPeriod(dimValue, dimAttr)
                                                    if _dimValue == "referenceTargetNotDuration":
                                                        error("xbrlce:referenceTargetNotDuration", 
                                                              _("Table %(table)s row %(row)s column %(column)s has instant date with period reference \"%(date)s\", from %(source)s, url: %(url)s"),
                                                              table=tableId, row=rowIndex+1, column=colName, date=dimValue, url=tableUrl, source=dimSource)
                                                        dimValue = "#none"
                                                    elif _dimValue == None: # bad format
                                                        error("xbrlce:invalidJSONStructure", 
                                                              _("Table %(table)s row %(row)s column %(column)s has lexical syntax issue with date \"%(date)s\", from %(source)s, url: %(url)s"),
                                                              table=tableId, row=rowIndex+1, column=colName, date=dimValue, url=tableUrl, source=dimSource)
                                                        dimValue = "#none"
                                                    else:
                                                        dimValue = _dimValue
                                                if dimValue == "#none":
                                                    noValueDimNames.add(dimName)
                                                else:
                                                    colFactDims[dimName] = dimValue
                                    if factDecimals.get(colName) is not None:
                                        dimValue = factDecimals[colName]
                                        dimSource = "column decimals"
                                    elif "decimals" in cellPropGroup:
                                        dimValue = cellPropGroup["decimals"]
                                        dimSource = "propertyGroup " + propFromColName
                                    elif tableDecimals is not None:
                                        dimValue = tableDecimals
                                        dimSource = "table decimals"
                                    elif reportDecimals is not None:
                                        dimValue = reportDecimals
                                        dimSource = "report decimals"
                                    else:
                                        dimValue = None
                                        dimSource = "absent"
                                    if dimValue is not None:
                                        validCsvCell = False
                                        if isinstance(dimValue, str) and dimValue.startswith("$"):
                                            paramName = dimValue[1:]
                                            if paramName in colNameIndex:
                                                dimSource += " from CSV column " + paramName
                                                paramColsUsed.add(paramName)
                                                dimValue = _cellValue(row[colNameIndex[paramName]])
                                                if dimValue == "" and paramName in colDefaults:
                                                    dimValue = colDefaults[paramName]
                                                validCsvCell = integerPattern.match(dimValue or "") is not None # is None if is_XL
                                            elif paramName in tableParameters:
                                                dimSource += " from table parameter " + paramName
                                                tableParametersUsed.add(paramName)
                                                dimValue = tableParameters[paramName]
                                            elif paramName in reportParameters:
                                                reportParametersUsed.add(paramName)
                                                dimSource += " from report parameter " + paramName
                                                dimValue = reportParameters[paramName]
                                            else:
                                                dimValue = "$" + paramName # for error reporting
                                        if dimValue not in ("", "#none"):
                                            if isinstance(dimValue, int) or validCsvCell:                                          
                                                fact["decimals"] = dimValue
                                            else:
                                                error("xbrlce:invalidDecimalsValue", 
                                                      _("Fact %(FactId)S has invalid decimals \"%(decimals)s\", from %(source)s, url: %(url)s"),
                                                      table=tableId, row=rowIndex+1, column=colName, decimals=dimValue, url=tableUrl, source=dimSource)
                                    yield (factId, fact)
                                unmappedParamCols = paramColsWithValue - paramColsUsed
                                if unmappedParamCols:
                                    error("xbrlce:unmappedCellValue", 
                                          _("Table %(table)s row %(row)s unmapped parameter columns %(columns)s, url: %(url)s"),
                                          table=tableId, row=rowIndex+1, columns=", ".join(sorted(unmappedParamCols)), url=tableUrl)
                                unmappedPropGrps = rowPropGroups.keys() - rowPropGroupsUsed
                                if unmappedPropGrps:
                                    error("xbrlce:unmappedCellValue", 
                                          _("Table %(table)s row %(row)s unmapped property group columns %(columns)s, url: %(url)s"),
                                          table=tableId, row=rowIndex+1, columns=", ".join(sorted(unmappedPropGrps)), url=tableUrl)
                        unmappedTableParams = tableParameters.keys() - tableParametersUsed
                        if unmappedTableParams:
                            error("xbrlce:unmappedTableParameter", 
                                  _("Table %(table)s unmapped table parameters %(parameters)s, url: %(url)s"),
                                  table=tableId, row=rowIndex, parameters=", ".join(sorted(unmappedTableParams)), url=tableUrl)
                    except UnicodeDecodeError as ex:
                        raise OIMException("{}:invalidJSON".format(errPrefix),
                              _("File MUST use utf-8 encoding: %(file)s, error %(error)s"),
                              file=tablePath, error=str(ex))
                    tableWb = None # dereference
                    _rowIterator = None # dereference
                    if _file is not None:
                        _file.close()

            factItems = csvFacts()

        currentAction = "identifying default dimensions"
        if modelXbrl is not None:
            ValidateXbrlDimensions.loadDimensionDefaults(modelXbrl) # needs dimension defaults 
        
        currentAction = "validating OIM"
        
        # create the instance document
        currentAction = "creating instance document"
        if modelXbrl: # pull loader implementation
            modelXbrl.blockDpmDBrecursion = True
            modelXbrl.modelDocument = _return = createModelDocument(
                  modelXbrl, 
                  Type.INSTANCE,
                  instanceFileName,
                  schemaRefs=taxonomyRefs,
                  isEntry=True,
                  initialComment="extracted from OIM {}".format(mappedUri),
                  documentEncoding="utf-8",
                  base=documentBase)
            modelXbrl.modelDocument.inDTS = True
        else: # API implementation
            modelXbrl = ModelXbrl.create(
                cntlr.modelManager, 
                Type.INSTANCE, 
                instanceFileName, 
                schemaRefs=taxonomyRefs, 
                isEntry=True, 
                initialComment="extracted from OIM {}".format(mappedUri),
                base=documentBase)
            _return = modelXbrl.modelDocument
        
        firstCntxUnitFactElt = None
            
        cntxTbl = {}
        unitTbl = {}
        xbrlNoteTbl = {} # fact ID: note fact
        noteFactIDsNotReferenced = set()
            
        currentAction = "creating facts"
        factNum = 0 # for synthetic fact number
        if isJSON:
            syntheticFactFormat = "_f{{:0{}}}".format(int(math.log10(len(factItems) or 1))) #want 
        else:
            syntheticFactFormat = "_f{}" #want 
        
        numFactCreationXbrlErrors = 0
        
        for id, fact in factItems:
            
            dimensions = fact.get("dimensions", EMPTY_DICT)
            if "concept" not in dimensions:
                error("xbrle:missingConceptDimension",
                      _("The concept core dimension MUST be present on fact: %(id)s."),
                      modelObject=modelXbrl, id=id)
                continue
            if not id:
                id = syntheticFactFormat.format(factNum)
                factNum += 1
            conceptSQName = dimensions["concept"]
            conceptPrefix = conceptSQName.partition(":")[0]
            if conceptSQName == "xbrl:note":
                xbrlNoteTbl[id] = fact
                if "language" not in dimensions:
                    error("xbrle:missingLanguageForNoteFact",
                          _("Missing language dimension for footnote fact %(id)s"),
                          modelObject=modelXbrl, id=id)
                if isCSVorXL:
                    dimensions["noteId"] = id # infer this dimension
                elif "noteId" not in dimensions:
                    error("xbrle:missingNoteIDDimension",
                          _("Missing noteId dimension for footnote fact %(id)s"),
                          modelObject=modelXbrl, id=id)                        
                elif dimensions.get("noteId") != id:
                    error("xbrle:invalidNoteIDValue",
                          _("The noteId dimension value, %(noteId)s, must be the same as footnote fact id, %(id)s"),
                          modelObject=modelXbrl, id=id, noteId=dimensions["noteId"])
                else:
                    noteFactIDsNotReferenced.add(id)
                if dimensions.get("unit") and not isCSVorXL:
                    error("xbrle:misplacedUnitDimension",
                          _("The unit core dimension MUST NOT be present on footnote fact %(id)s: %(unit)s."),
                          modelObject=modelXbrl, id=id, unit=dimensions.get("unit"))
                if fact.get("decimals") and not isCSVorXL:
                    error("xbrle:misplacedDecimalsProperty",
                          _("The decimals property MUST NOT be present on footnote fact %(id)s: %(decimals)s"),
                          modelObject=modelXbrl, id=id, decimals=decimals)
                unexpectedDimensions = [d for d in dimensions if d in ("entity") or ":" in d]
                if unexpectedDimensions:
                    error("xbrle:misplacedNoteFactDimension",
                          _("Unexpected dimension(s) for footnote fact %(id)s: %(dimensions)s"),
                          modelObject=modelXbrl, id=id, dimensions=", ".join(sorted(unexpectedDimensions)))
                try:
                    unacceptableTopElts = set()
                    unacceptablePrefixes = set()
                    valueXhtmlElts = etree.XML(htmlBodyTemplate.format(fact.get("value","")))
                    for elt in valueXhtmlElts.iterchildren():
                        if not elt.tag.startswith(xhtmlTagPrefix):
                            unacceptableTopElts.add(elt.tag)
                    for elt in valueXhtmlElts.iter():
                        for prefix, ns in elt.nsmap.items():
                            if prefix and ns == xhtml:
                                unacceptablePrefixes.add(prefix)
                    if unacceptableTopElts:
                        error("xbrle:invalidXHTMLFragment",
                              _("xbrl:note MUST have xhtml top level elements in the default xhtml namespace, fact %(id)s, elements %(elements)s"),
                              modelObject=modelXbrl, id=id, elements=", ".join(sorted(unacceptableTopElts)))
                    if unacceptablePrefixes:
                        error("xbrle:xhtmlElementInNonDefaultNamespace",
                              _("xbrl:note MUST have xhtml elements in the default xhtml namespace, fact %(id)s, non-default prefixes: %(prefixes)s"),
                              modelObject=modelXbrl, id=id, prefixes=", ".join(sorted(unacceptablePrefixes)))
                except (etree.XMLSyntaxError,
                        UnicodeDecodeError) as err:
                    error("xbrle:invalidXHTMLFragment",
                          _("Xhtml error for footnote fact %(id)s: %(error)s"),
                          modelObject=modelXbrl, id=id, error=str(err))
                continue
            elif "noteId" in dimensions:
                error("xbrle:misplacedNoteIDDimension",
                      _("Unexpected noteId dimension on non-footnote fact, id %(id)s"),
                      modelObject=modelXbrl, id=id, noteId=dimensions["noteId"])
            if conceptPrefix not in namespaces:
                error("oimce:unboundPrefix",
                      _("The concept QName prefix was not defined in namespaces: %(concept)s."),
                      modelObject=modelXbrl, concept=conceptSQName)
                continue
            conceptQn = qname(conceptSQName, namespaces)
            concept = modelXbrl.qnameConcepts.get(conceptQn)
            if concept is None:
                error("xbrle:unknownConcept",
                      _("The concept QName could not be resolved with available DTS: %(concept)s."),
                      modelObject=modelXbrl, concept=conceptQn)
                continue
            attrs = {}
            if concept.isItem:
                if concept.isAbstract:
                    error("xbrle:valueForAbstractConcept",
                          _("Value provided for abstract concept by fact %(factId)s, concept %(concept)s."),
                          modelObject=modelXbrl, factId=id, concept=conceptSQName)
                    continue # skip creating fact because context would be bad
                if "language" in dimensions:
                    if not concept.type.isOimTextFactType:
                        error("xbrle:misplacedLanguageDimension",
                              _("Language \"%(lang)s\" provided for non-text concept by fact %(factId)s, concept %(concept)s."),
                              modelObject=modelXbrl, factId=id, concept=conceptSQName, lang=dimensions["language"])
                        continue # skip creating fact because language would be bad
                    attrs["{http://www.w3.org/XML/1998/namespace}lang"] = dimensions["language"]
                entityAsQn = ENTITY_NA_QNAME
                entitySQName = dimensions.get("entity")
                if entitySQName is not None:
                    entityPrefix = entitySQName.partition(":")[0]
                    if entityPrefix not in namespaces:
                        error("oimce:unboundPrefix",
                              _("The entity QName prefix was not defined in namespaces: %(entity)s."),
                              modelObject=modelXbrl, entity=entitySQName)
                    else:
                        entityAsQn = qname(entitySQName, namespaces)
                if "xbrl:start" in dimensions and "xbrl:end" in dimensions:
                    # CSV/XL format
                    period = dimensions["xbrl:start"]
                    if period != dimensions["xbrl:end"]:
                        period += "/" + dimensions["xbrl:end"]
                elif "period" in dimensions:
                    period = dimensions["period"]
                    if period is None:
                        period = "forever"
                    elif not re.match(r"[ \t\n\r]*\d{4,}-[0-1][0-9]-[0-3][0-9]T([0-1][0-9]:[0-5][0-9]:[0-5][0-9])"
                                      r"(/\d{4,}-[0-1][0-9]-[0-3][0-9]T([0-1][0-9]:[0-5][0-9]:[0-5][0-9]))?[ \t\n\r]*", period):
                        error("oimce:invalidPeriodRepresentation",
                              _("The concept %(element)s has a lexically invalid period dateTime %(periodError)s"),
                              modelObject=modelXbrl, element=conceptQn, periodError=period)
                        continue
                    elif canonicalValuesFeature and WhitespacePattern.search(period):
                        error("oimce:invalidPeriodRepresentation",
                          _("The concept %(element)s has a noncanonical period dateTime %(periodError)s"),
                          modelObject=modelXbrl, element=conceptQn, periodError=period)
                        continue
                else:
                    period = "forever"
                cntxKey = ( # hashable context key
                    ("periodType", concept.periodType),
                    ("entity", entityAsQn),
                    ("period", period)) + tuple(sorted(
                        (dimName, dimVal["value"] if isinstance(dimVal,dict) else dimVal) 
                        for dimName, dimVal in dimensions.items()
                        if ":" in dimName))
                _start, _sep, _end = period.rpartition('/')
                if period == "forever":
                    _periodType = "forever"
                elif _start == _end or not _start:
                    _periodType = "instant"
                else:
                    _periodType = "duration"
                if concept.periodType == "instant" and _periodType == "forever":
                    error("xbrle:missingPeriodDimension",
                          _("Missing period for %(periodType)s fact %(factId)s."),
                          modelObject=modelXbrl, factId=id, periodType=concept.periodType, period=period)
                    continue # skip creating fact because context would be bad
                elif ((concept.periodType == "duration" and (_periodType != "forever" and (not _start or _start == _end))) or
                      (concept.periodType == "instant" and _start and _start != _end)):
                    error("xbrle:invalidPeriodDimension",
                          _("Invalid period for %(periodType)s fact %(factId)s period %(period)s."),
                          modelObject=modelXbrl, factId=id, periodType=concept.periodType, period=period)
                    continue # skip creating fact because context would be bad
                elif cntxKey in cntxTbl:
                    _cntx = cntxTbl[cntxKey]
                else:
                    cntxId = 'c-{:02}'.format(len(cntxTbl) + 1)
                    qnameDims = {}
                    for dimName, dimVal in dimensions.items():
                        if ":" in dimName:
                            dimQname = qname(dimName, namespaces)
                            dimConcept = modelXbrl.qnameConcepts.get(dimQname)
                            if dimConcept is None:
                                error("xbrle:unknownDimension",
                                      _("Fact %(factId)s taxonomy-defined dimension QName not be resolved with available DTS: %(qname)s."),
                                      modelObject=modelXbrl, factId=id, qname=dimQname)
                                continue
                            if dimVal is None:
                                memberAttrs = {"{http://www.w3.org/2001/XMLSchema-instance}nil": "true"}
                            else:
                                memberAttrs = None
                            if isinstance(dimVal, dict):
                                dimVal = dimVal["value"]
                            else:
                                dimVal = str(dimVal) # may be int or boolean
                            if dimConcept.isExplicitDimension:
                                mem = qname(dimVal, namespaces)
                                if mem is None:
                                    error("xbrle:invalidDimensionValue",
                                          _("Fact %(factId)s taxonomy-defined explicit dimension value is invalid: %(memberQName)s."),
                                          modelObject=modelXbrl, factId=id, memberQName=dimVal)
                                    continue
                            elif dimConcept.isTypedDimension:
                                # a modelObject xml element is needed for all of the instance functions to manage the typed dim
                                if dimConcept.typedDomainElement.type is not None and dimConcept.typedDomainElement.type.localName == "complexType":
                                    error("oime:unsupportedDimensionDataType",
                                          _("Fact %(factId)s taxonomy-defined typed dimension value is complex: %(memberQName)s."),
                                          modelObject=modelXbrl, factId=id, memberQName=dimVal)
                                    continue
                                mem = addChild(modelXbrl.modelDocument, dimConcept.typedDomainElement.qname, text=dimVal, attributes=memberAttrs, appendChild=False)
                            else:
                                mem = None # absent typed dimension
                            if mem is not None:
                                qnameDims[dimQname] = DimValuePrototype(modelXbrl, None, dimQname, mem, "segment")
                    try:
                        _start, _sep, _end = period.rpartition('/')
                        if period == "forever":
                            startDateTime = endDateTime = None
                        elif _start == _end or not _start:
                            startDateTime = None
                            endDateTime = dateTime(_end, type=DATETIME)
                        else:
                            startDateTime = dateTime(_start, type=DATETIME)
                            endDateTime = dateTime(_end, type=DATETIME)
                        numFactCreationXbrlErrors -= len(modelXbrl.errors) # track any xbrl validation errors
                        prevErrLen = len(modelXbrl.errors)
                        _cntx = modelXbrl.createContext(
                                                entityAsQn.namespaceURI,
                                                entityAsQn.localName,
                                                _periodType,
                                                startDateTime,
                                                endDateTime,
                                                None, # no dimensional validity checking (like formula does)
                                                qnameDims, [], [],
                                                id=cntxId)
                        if len(modelXbrl.errors) > prevErrLen:
                            numFactCreationXbrlErrors += sum(err != "xmlSchema:valueError" for err in modelXbrl.errors[prevErrLen:])
                            if any(err == "xmlSchema:valueError" for err in modelXbrl.errors[prevErrLen:]):
                                error("xbrle:invalidDimensionValue",
                                      _("Fact %(factId)s taxonomy-defined dimension value errors noted above."),
                                      modelObject=modelXbrl, factId=id)
                                continue
                    except ValueError as err:
                        error("oimce:invalidPeriodRepresentation",
                              _("Invalid period for fact %(factId)s period %(period)s, %(error)s."),
                              modelObject=modelXbrl, factId=id, period=period, error=err)
                        continue
                    cntxTbl[cntxKey] = _cntx
                    if firstCntxUnitFactElt is None:
                        firstCntxUnitFactElt = _cntx
                unitKey = dimensions.get("unit")
                if concept.isNumeric:
                    if unitKey is not None:
                        if unitKey == "xbrli:pure":
                            error("xbrle:illegalPureUnit",
                                  _("Unit MUST NOT have single numerator measure xbrli:pure with no denominators."),
                                  modelObject=modelXbrl, unit=unitKey)
                    else:
                        unitKey = "xbrli:pure" # default unit
                        if "xbrli" not in namespaces:
                            namespaces["xbrli"] = XbrlConst.xbrli
                    if unitKey in unitTbl:
                        _unit = unitTbl[unitKey]
                    else:
                        _unit = None
                        # validate unit
                        unitKeySub = PrefixedQName.sub(UnitPrefixedQNameSubstitutionChar, unitKey)
                        if not UnitPattern.match(unitKeySub):
                            error("oimce:invalidUnitStringRepresentation",
                                  _("Unit string representation is lexically invalid, %(unit)s"),
                                  modelObject=modelXbrl, unit=unitKey)
                        else:
                            _mul, _sep, _div = unitKey.partition('/')
                            if _mul.startswith('('):
                                _mul = _mul[1:-1]
                            _muls = [u for u in _mul.split('*') if u]
                            if _div.startswith('('):
                                _div = _div[1:-1]
                            _divs = [u for u in _div.split('*') if u]
                            if _muls != sorted(_muls) or _divs != sorted(_divs):
                                error("oimce:invalidUnitStringRepresentation",
                                      _("Unit string representation measures are not in alphabetical order, %(unit)s"),
                                      modelObject=modelXbrl, unit=unitKey)
                            try:
                                mulQns = [qname(u, namespaces, prefixException=OIMException("oimce:unboundPrefix",
                                                                                          _("Unit prefix is not declared: %(unit)s"),
                                                                                          unit=u)) 
                                          for u in _muls]
                                divQns = [qname(u, namespaces, prefixException=OIMException("oimce:unboundPrefix",
                                                                                          _("Unit prefix is not declared: %(unit)s"),
                                                                                          unit=u))
                                          for u in _divs]
                                unitId = 'u-{:02}'.format(len(unitTbl) + 1)
                                for _measures in mulQns, divQns:
                                    for _measure in _measures:
                                        addQnameValue(modelXbrl.modelDocument, _measure)
                                _unit = modelXbrl.createUnit(mulQns, divQns, id=unitId)
                                if firstCntxUnitFactElt is None:
                                    firstCntxUnitFactElt = _unit
                            except OIMException as ex:
                                error(ex.code, ex.message, modelObject=modelXbrl, **ex.msgArgs)
                        unitTbl[unitKey] = _unit
                else:
                    _unit = None
                    if unitKey is not None and not isCSVorXL:
                        error("xbrle:misplacedUnitDimension",
                              _("The unit core dimension MUST NOT be present on non-numeric facts: %(concept)s, unit %(unit)s."),
                              modelObject=modelXbrl, concept=conceptSQName, unit=unitKey)
            
                attrs["contextRef"] = _cntx.id
        
                if fact.get("value") is None:
                    if not concept.isNillable:
                        error("xbrle:invalidFactValue",
                              _("Nil value applied to non-nillable concept: %(concept)s."),
                              modelObject=modelXbrl, concept=conceptSQName)
                        continue
                    attrs[XbrlConst.qnXsiNil] = "true"
                    text = None
                elif concept.isEnumeration2Item:
                    qnames = fact["value"].split(" ")
                    expandedNames = set()
                    isFactValid = not canonicalValuesFeature or all(qnames[i] < qnames[i+1] for i in range(len(qnames)-1))
                    for qn in qnames:
                        if not PrefixedQName.match(qn):
                            isFactValid = False
                        else:
                            _qname = qname(qn, namespaces)
                            if not _qname:
                                isFactValid = False
                            else:
                                expandedNames.add(_qname.expandedName)
                    if isFactValid:
                        text = " ".join(sorted(expandedNames))
                    else:
                        error("xbrle:invalidFactValue",
                              _("Enumeration item must be %(canonicalOrdered)slist of QNames: %(concept)s."),
                              modelObject=modelXbrl, concept=conceptSQName, canonicalOrdered="a canonical ordered " if canonicalValuesFeature else "")
                        continue
                else:
                    text = fact["value"]
                    
                decimals = fact.get("decimals")
                if concept.isNumeric:
                    if isCSVorXL and isinstance(text, str): # don't check for suffix if not CSV/XL or None or int
                        text, _sep, _decimals = text.partition("d")
                        if _sep:
                            if decimalsSuffixPattern.match(_decimals):
                                decimals = _decimals
                            else:
                                error("xbrlce:invalidDecimalsValue", 
                                      _("Fact %(factId)s has invalid decimals \"%(decimals)s\""),
                                      modelObject=modelXbrl, factId=id, decimals=_sep+_decimals)
                    if _unit is None:
                        continue # skip creating fact because unit was invalid
                    attrs["unitRef"] = _unit.id
                    if text is not None: # no decimals for nil value
                        attrs["decimals"] = decimals if decimals is not None else "INF"
                elif decimals is not None and not isCSVorXL:
                    error("xbrle:misplacedDecimalsProperty",
                          _("The decimals property MUST NOT be present on non-numeric facts: %(concept)s, decimals %(decimals)s"),
                          modelObject=modelXbrl, concept=conceptSQName, decimals=decimals)
            else:
                text = None #tuple
                    
            attrs["id"] = id
            if "id" not in fact: # needed for footnote generation
                fact["id"] = id
                    
            # is value a QName?
            if concept.baseXbrliType == "QNameItemType": # renormalize prefix of instance fact
                text = addQnameValue(modelXbrl.modelDocument, qname(text.strip(), namespaces))
    
            prevErrLen = len(modelXbrl.errors) # track any xbrl validation errors
            f = modelXbrl.createFact(conceptQn, attributes=attrs, text=text, validate=False)
            if firstCntxUnitFactElt is None:
                firstCntxUnitFactElt = f
            
            xmlValidate(modelXbrl, f)
            if len(modelXbrl.errors) > prevErrLen:
                numFactCreationXbrlErrors += sum(err != "xmlSchema:valueError" for err in modelXbrl.errors[prevErrLen:])
                if any(err == "xmlSchema:valueError" for err in modelXbrl.errors[prevErrLen:]):
                    error("xbrle:invalidFactValue",
                          _("Fact %(factId)s value error noted above."),
                          modelObject=modelXbrl, factId=id)
            
        if isCSVorXL: # check report parameters used
            unmappedReportParams = reportParameters.keys() - reportParametersUsed
            if unmappedReportParams:
                error("xbrlce:unmappedReportParameter", 
                      _("Report unmapped parameters %(parameters)s"),
                      parameters=", ".join(sorted(unmappedReportParams)))

                    
        currentAction = "creating footnotes"
        footnoteLinks = OrderedDict() # ELR elements
        factLocs = {} # index by (linkrole, factId)
        footnoteLinkNotes = defaultdict(set) # linkrole: noteIds
        # footnoteNbr = 0
        locNbr = 0
        definedInstanceRoles = set()
        undefinedFootnoteTypes = set()
        undefinedFootnoteGroups = set()
        undefinedLinkTargets = set()
        footnotesIdTargets = set()
        for factOrFootnote in footnotes:
            if isJSON:
                for ftGroups in factOrFootnote.get("links", {}).values():
                    for ftTgtIds in ftGroups.values():
                        for tgtId in ftTgtIds:
                            if tgtId in xbrlNoteTbl:
                                footnotesIdTargets.add(tgtId)
            elif isCSVorXL: # footnotes contains footnote objects
                for ftGroups in factOrFootnote.values():
                    for ftSrcIdTgtIds in ftGroups.values():
                        for ftTgtIds in ftSrcIdTgtIds.values():
                            for tgtId in ftTgtIds:
                                footnotesIdTargets.add(tgtId)
        for factOrFootnote in footnotes:
            if isJSON:
                factFootnotes = []
                for ftType, ftGroups in factOrFootnote.get("links", {}).items():
                    ftSrcId = factOrFootnote.get("id")
                    if ftSrcId is None:
                        ftSrcId = factOrFootnote.get("dimensions",EMPTY_DICT).get("noteId")
                    if ftType not in linkTypes:
                        undefinedFootnoteTypes.add(ftType)
                    else:
                        for ftGroup, ftTgtIds in ftGroups.items():
                            if ftGroup not in linkGroups:
                                undefinedFootnoteGroups.add(ftGroup)
                            else:
                                footnote = {"id": ftSrcId,
                                            "footnoteGroup": linkGroups[ftGroup],
                                            "footnoteType": linkTypes[ftType]}
                                for tgtId in ftTgtIds:
                                    if tgtId in factItems:
                                        footnote.setdefault("noteRefs" if tgtId in xbrlNoteTbl else "factRefs", []).append(tgtId)
                                    else:
                                        undefinedLinkTargets.add(tgtId)
                                factFootnotes.append(footnote)
            elif isCSVorXL: # footnotes contains footnote objects
                factFootnotes = []
                for ftType, ftGroups in factOrFootnote.items():
                    if ftType not in linkTypes:
                        undefinedFootnoteTypes.add(ftType)
                    else:
                        for ftGroup, ftSrcIdTgtIds in ftGroups.items():
                            if ftGroup not in linkGroups:
                                undefinedFootnoteGroups.add(ftGroup)
                            else:
                                for ftSrcId, ftTgtIds in ftSrcIdTgtIds.items():
                                    footnote = {"id": ftSrcId,
                                                "footnoteGroup": linkGroups[ftGroup],
                                                "footnoteType": linkTypes[ftType]}
                                    for tgtId in ftTgtIds:
                                        if tgtId in factItems:
                                            footnote.setdefault("noteRefs" if tgtId in xbrlNoteTbl else "factRefs", []).append(tgtId)
                                        else:
                                            undefinedLinkTargets.add(tgtId)
                                    factFootnotes.append(footnote)
            for footnote in factFootnotes:
                factId = footnote["id"]
                linkrole = footnote["footnoteGroup"]
                arcrole = footnote["footnoteType"]
                if not factId or not linkrole or not arcrole or not (
                    footnote.get("factRefs") or footnote.get("footnote") is not None or footnote.get("noteRefs") is not None):
                    if not linkrole:
                        warning("xbrlje:unknownLinkGroup",
                                        _("FootnoteId has no linkrole %(footnoteId)s."),
                                        modelObject=modelXbrl, footnoteId=footnote.get("footnoteId"))
                    if not arcrole:
                        warning("xbrlje:unknownLinkType",
                                        _("FootnoteId has no arcrole %(footnoteId)s."),
                                        modelObject=modelXbrl, footnoteId=footnote.get("footnoteId"))
                    continue
                for refType, refValue, roleTypes in (("role", linkrole, modelXbrl.roleTypes),
                                                     ("arcrole", arcrole, modelXbrl.arcroleTypes)):
                    if (not XbrlConst.isStandardRole(refValue) or XbrlConst.isStandardArcrole(refValue)
                        ) and refValue in roleTypes and refValue not in definedInstanceRoles:
                        definedInstanceRoles.add(refValue)
                        hrefElt = roleTypes[refValue][0]
                        href = hrefElt.modelDocument.uri + "#" + hrefElt.id
                        elt = addChild(modelXbrl.modelDocument.xmlRootElement, 
                                       qname(link, refType+"Ref"), 
                                       attributes=(("{http://www.w3.org/1999/xlink}href", href),
                                                   ("{http://www.w3.org/1999/xlink}type", "simple")),
                                       beforeSibling=firstCntxUnitFactElt)
                        href = modelXbrl.modelDocument.discoverHref(elt)
                        if href:
                            _elt, hrefDoc, hrefId = href
                            _defElt = hrefDoc.idObjects.get(hrefId)
                            if _defElt is not None:
                                _uriAttrName = refType + "URI"
                                _uriAttrValue = _defElt.get(_uriAttrName)
                                if _uriAttrValue:
                                    elt.set(_uriAttrName, _uriAttrValue)
                if linkrole not in footnoteLinks:
                    footnoteLinks[linkrole] = addChild(modelXbrl.modelDocument.xmlRootElement, 
                                                       XbrlConst.qnLinkFootnoteLink, 
                                                       attributes={"{http://www.w3.org/1999/xlink}type": "extended",
                                                                   "{http://www.w3.org/1999/xlink}role": linkrole})
                footnoteLink = footnoteLinks[linkrole]
                factIDs = (factId,)
                if factId in xbrlNoteTbl: # factId is a note, not a fact
                    fromLabel = "f_{}".format(factId)
                    factLocs[(linkrole, factIDs)] = fromLabel
                elif (linkrole, factIDs) not in factLocs:
                    locNbr += 1
                    locLabel = "l_{:02}".format(locNbr)
                    factLocs[(linkrole, factIDs)] = locLabel
                    addChild(footnoteLink, XbrlConst.qnLinkLoc, 
                             attributes={XLINKTYPE: "locator",
                                         XLINKHREF: "#" + factId,
                                         XLINKLABEL: locLabel})
                locFromLabel = factLocs[(linkrole, factIDs)]
                if "noteRefs" in footnote:
                    # footnoteNbr += 1
                    # footnoteToLabel = "f_{:02}".format(footnoteNbr)
                    for noteId in footnote.get("noteRefs"):
                        footnoteToLabel = "f_{}".format(noteId)
                        noteFactIDsNotReferenced.discard(noteId)
                        if noteId not in footnoteLinkNotes[linkrole]:
                            footnoteLinkNotes[linkrole].add(noteId)
                            xbrlNote = xbrlNoteTbl[noteId]
                            attrs = {XLINKTYPE: "resource",
                                     XLINKLABEL: footnoteToLabel,
                                     # "id": noteId --> causes duplicate id's in v-70, why is this needed?
                                     }
                            #if noteId in footnotesIdTargets: # footnote resource is target of another footnote loc
                            #    attrs["id"] = noteId
                            try:
                                if "dimensions" in xbrlNote:
                                    attrs[XMLLANG] = xbrlNote["dimensions"]["language"]
                                elif "aspects" in xbrlNote:
                                    attrs[XMLLANG] = xbrlNote["aspects"]["language"]
                            except KeyError:
                                pass
                            tgtElt = addChild(footnoteLink, XbrlConst.qnLinkFootnote, attributes=attrs)
                            srcElt = etree.fromstring("<footnote xmlns=\"http://www.w3.org/1999/xhtml\">{}</footnote>"
                                                      .format(xbrlNote["value"]), parser=modelXbrl.modelDocument.parser)
                            if srcElt.__len__() > 0: # has html children
                                setXmlns(modelXbrl.modelDocument, "xhtml", "http://www.w3.org/1999/xhtml")
                            copyIxFootnoteHtml(srcElt, tgtElt, withText=True, isContinChainElt=False)
                        footnoteArc = addChild(footnoteLink, 
                                               XbrlConst.qnLinkFootnoteArc, 
                                               attributes={XLINKTYPE: "arc",
                                                           XLINKARCROLE: arcrole,
                                                           XLINKFROM: locFromLabel,
                                                           XLINKTO: footnoteToLabel})
                if "factRefs" in footnote:
                    factRef = footnote.get("factRefs")
                    fact2IDs = tuple(sorted(factRef))
                    if (linkrole, fact2IDs) not in factLocs:
                        locNbr += 1
                        locLabel = "l_{:02}".format(locNbr)
                        factLocs[(linkrole, fact2IDs)] = locLabel
                        for factId in fact2IDs:
                            addChild(footnoteLink, XbrlConst.qnLinkLoc, 
                                     attributes={XLINKTYPE: "locator",
                                                 XLINKHREF: "#" + factId,
                                                 XLINKLABEL: locLabel})
                    footnoteToLabel = factLocs[(linkrole, fact2IDs)]
                    footnoteArc = addChild(footnoteLink, 
                                           XbrlConst.qnLinkFootnoteArc, 
                                           attributes={XLINKTYPE: "arc",
                                                       XLINKARCROLE: arcrole,
                                                       XLINKFROM: locFromLabel,
                                                       XLINKTO: footnoteToLabel})
                    if arcrole == factFootnote:
                        error("xbrle:illegalStandardFootnoteTarget",
                              _("Standard footnote %(sourceId)s targets must be an xbrl:note, targets %(targetIds)s."),
                              modelObject=modelXbrl, sourceId=factId, targetIds=", ".join(fact2IDs))
        if noteFactIDsNotReferenced:
            error("xbrle:unusedNoteFact",
                    _("Note facts MUST be referenced by at least one link group, IDs: %(noteFactIds)s."),
                    modelObject=modelXbrl, noteFactIds=", ".join(sorted(noteFactIDsNotReferenced)))
        if footnoteLinks:
            modelXbrl.modelDocument.linkbaseDiscover(footnoteLinks.values(), inInstance=True)
            
        if undefinedLinkTargets:
            error("xbrlje:unknownLinkTarget",
                  _("These link targets are not defined in facts: %(ftTargets)s."),
                  modelObject=modelXbrl, ftTargets=", ".join(sorted(undefinedLinkTargets)))
        if undefinedFootnoteTypes:
            error("xbrlje:unknownLinkType",
                  _("These footnote types are not defined in footnoteTypes: %(ftTypes)s."),
                  modelObject=modelXbrl, ftTypes=", ".join(sorted(undefinedFootnoteTypes)))
        if undefinedFootnoteGroups:
            error("xbrlje:unknownLinkGroup",
                  _("These footnote groups are not defined in footnoteGroups: %(ftGroups)s."),
                  modelObject=modelXbrl, ftGroups=", ".join(sorted(undefinedFootnoteGroups)))
                    
        currentAction = "done loading facts and footnotes"
        
        if numFactCreationXbrlErrors:
            error("xbrle:invalidXBRL",
                  _("%(count)s XBRL errors noted above."),
                  modelObject=modelXbrl, count=numFactCreationXbrlErrors)
            
        
        #cntlr.addToLog("Completed in {0:.2} secs".format(time.time() - startedAt),
        #               messageCode="loadFromExcel:info")
    except NotOIMException as ex:
        _return = ex # not an OIM document
    except Exception as ex:
        _return = ex
        if isinstance(ex, OIMException):
            if ex.code and ex.message:
                error(ex.code, ex.message, modelObject=modelXbrl, **ex.msgArgs)
        else:
            error("arelleOIMloader:error",
                    "Error while %(action)s, error %(error)s\n traceback %(traceback)s",
                    modelObject=modelXbrl, action=currentAction, error=ex,
                    traceback=traceback.format_tb(sys.exc_info()[2]))
    
    global lastFilePath, lastFilePath
    lastFilePath = None
    lastFilePathIsOIM = False
    return _return

lastFilePath = None
lastFilePathIsOIM = False

def isOimLoadable(modelXbrl, mappedUri, normalizedUri, filepath, **kwargs):
    global lastFilePath, lastFilePathIsOIM
    lastFilePath = filepath
    lastFilePathIsOIM = False
    _ext = os.path.splitext(filepath)[1]
    if _ext in (".csv", ".json", ".xlsx", ".xls"):
        lastFilePathIsOIM = True
    elif isHttpUrl(normalizedUri) and '?' in _ext: # query parameters and not .json, may be JSON anyway
        with io.open(filepath, 'rt', encoding='utf-8') as f:
            _fileStart = f.read(4096)
        if _fileStart and re.match(r"\s*\{\s*\"documentType\":\s*\"http:\\+/\\+/www.xbrl.org\\+/WGWD\\+/YYYY-MM-DD\\+/xbrl-json\"", _fileStart):
            lastFilePathIsOIM = True
    return lastFilePathIsOIM

def oimLoader(modelXbrl, mappedUri, filepath, *args, **kwargs):
    if filepath != lastFilePath or not lastFilePathIsOIM:
        return None # not an OIM file

    cntlr = modelXbrl.modelManager.cntlr
    cntlr.showStatus(_("Loading OIM file: {0}").format(os.path.basename(filepath)))
    doc = loadFromOIM(cntlr, modelXbrl.error, modelXbrl.warning, modelXbrl, filepath, mappedUri)
    if doc is None:
        return None # not an OIM file
    modelXbrl.loadedFromOIM = True
    modelXbrl.loadedFromOimErrorCount = len(modelXbrl.errors)
    return doc

def guiXbrlLoaded(cntlr, modelXbrl, attach, *args, **kwargs):
    if cntlr.hasGui and getattr(modelXbrl, "loadedFromOIM", False):
        from arelle import ModelDocument
        from tkinter.filedialog import askdirectory
        instanceFile = cntlr.uiFileDialog("save",
                title=_("arelle - Save XBRL instance document"),
                initialdir=cntlr.config.setdefault("outputInstanceDir","."),
                filetypes=[(_("XBRL file .xbrl"), "*.xbrl"), (_("XBRL file .xml"), "*.xml")],
                defaultextension=".xbrl")
        if not instanceFile:
            return False
        cntlr.config["outputInstanceDir"] = os.path.dirname(instanceFile)
        cntlr.saveConfig()
        if instanceFile:
            modelXbrl.modelDocument.save(instanceFile, updateFileHistory=False)
            cntlr.showStatus(_("Saving XBRL instance: {0}").format(os.path.basename(instanceFile)))
        cntlr.showStatus(_("OIM loading completed"), 3500)

def cmdLineXbrlLoaded(cntlr, options, modelXbrl, *args, **kwargs):
    if options.saveOIMinstance and getattr(modelXbrl, "loadedFromOIM", False):
        doc = modelXbrl.modelDocument
        cntlr.showStatus(_("Saving XBRL instance: {0}").format(doc.basename))
        responseZipStream = kwargs.get("responseZipStream")
        if responseZipStream is not None:
            _zip = zipfile.ZipFile(responseZipStream, "a", zipfile.ZIP_DEFLATED, True)
        else:
            _zip = None
        doc.save(options.saveOIMinstance, _zip)
        if responseZipStream is not None:
            _zip.close()
            responseZipStream.seek(0)
            
def validateFinally(val, *args, **kwargs):
    modelXbrl = val.modelXbrl
    if getattr(modelXbrl, "loadedFromOIM", False):
        if modelXbrl.loadedFromOimErrorCount < len(modelXbrl.errors):
            modelXbrl.error("xbrle:invalidXBRL",
                                _("XBRL validation errors were logged for this instance."),
                                modelObject=modelXbrl)
    else:
        # validate xBRL-XML instances
        dimContainers = set(rel.contextElement for rel in modelXbrl.relationshipSet((hc_all, hc_notAll)).modelRelationships)
        if len(dimContainers) > 1:
            modelXbrl.error("xbrlxe:inconsistentDimensionsContainer",
                            _("All hypercubes within the DTS of a report MUST be defined for use on the same container (either \"segment\" or \"scenario\")"),
                            modelObject=modelXbrl)
        contextsWithNonDimContent = set()
        contextsWithNonDimContainer = set()
        contextsWithComplexTypedDimensions = set()
        containersNotUsedForDimensions = {"segment", "scenario"} - dimContainers
        for context in modelXbrl.contexts.values():
            if context.nonDimValues("segment"):
                contextsWithNonDimContent.add(context)
                if "segment" in containersNotUsedForDimensions:
                    contextsWithNonDimContainer.add(context)
            if context.nonDimValues("scenario"):
                contextsWithNonDimContent.add(context)
                if "scenario" in containersNotUsedForDimensions:
                    contextsWithNonDimContainer.add(context)
            if context.dimValues("segment") and "segment" in containersNotUsedForDimensions:
                contextsWithNonDimContainer.add(context)
            if context.dimValues("scenario") and "scenario" in containersNotUsedForDimensions:
                contextsWithNonDimContainer.add(context)
            for modelDimension in context.qnameDims.values():
                if modelDimension.isTyped:
                    typedMember = modelDimension.typedMember
                    if isinstance(typedMember, ModelObject):
                        modelConcept = modelXbrl.qnameConcepts.get(typedMember.qname)
                        if modelConcept is not None and modelConcept.type is not None and modelConcept.type.localName == "complexType":
                            contextsWithComplexTypedDimensions.add(context)
        if contextsWithNonDimContent:
            modelXbrl.error("xbrlxe:nonDimensionalSegmentScenarioContent",
                            _("Contexts MUST not contain non-dimensional content: %(contexts)s"),
                            modelObject=contextsWithNonDimContent, 
                            contexts=", ".join(sorted(c.id for c in contextsWithNonDimContent)))
        if contextsWithNonDimContainer:
            modelXbrl.error("xbrlxe:unexpectedContextContent",
                            _("Contexts not used for dimensions must not contain content in %(containers)s: %(contexts)s"),
                            modelObject=contextsWithNonDimContainer, 
                            containers=" or ".join(sorted(containersNotUsedForDimensions)),
                            contexts=", ".join(sorted(c.id for c in contextsWithNonDimContainer)))
        if contextsWithComplexTypedDimensions:
            modelXbrl.error("oime:unsupportedDimensionDataType", # was: "xbrlxe:unsupportedComplexTypedDimension",
                            _("Instance has contexts with complex typed dimensions: %(contexts)s"),
                            modelObject=contextsWithNonDimContainer, 
                            contexts=", ".join(sorted(c.id for c in contextsWithComplexTypedDimensions)))
          
        unsupportedDataTypeFacts = []
        tupleFacts = [] 
        precisionZeroFacts = []     
        for f in modelXbrl.factsInInstance: # facts in document order (no sorting required for messages)
            concept = f.concept
            if concept is not None:
                if concept.isFraction:
                    unsupportedDataTypeFacts.append(f)
                if concept.isTuple:
                    tupleFacts.append(f)
                if concept.isNumeric and f.precision is not None and precisionZeroPattern.match(f.precision):
                    precisionZeroFacts.append(f)
        if unsupportedDataTypeFacts:
            modelXbrl.error("xbrlxe:unsupportedConceptDataType",
                            _("Instance has %(count)s fraction facts"),
                            modelObject=unsupportedDataTypeFacts, count=len(unsupportedDataTypeFacts))
        if tupleFacts:
            modelXbrl.error("xbrlxe:unsupportedTuple",
                            _("Instance has %(count)s tuple facts"),
                            modelObject=tupleFacts, count=len(tupleFacts))
        if precisionZeroFacts:
            modelXbrl.error("xbrlxe:unsupportedZeroPrecisionFact",
                            _("Instance has %(count)s precision zero facts"),
                            modelObject=precisionZeroFacts, count=len(precisionZeroFacts))
 
        footnoteRels = modelXbrl.relationshipSet("XBRL-footnotes")
        # ext group and link roles
        unsupportedExtRoleRefs = defaultdict(list) # role/arcrole and footnote relationship objects referencing it
        footnoteELRs = set()
        footnoteArcroles = set()
        roleDefiningDocs = defaultdict(set)
        def docInSchemaRefedDTS(thisdoc, roleTypeDoc, visited=None):
            if visited is None:
                visited = set()
            visited.add(thisdoc)
            for doc, docRef in thisdoc.referencesDocument.items():
                if not (docRef.referenceType in ("roleType", "arcroleType") and thisdoc.type == Type.INSTANCE):
                    if doc == roleTypeDoc or (doc not in visited and docInSchemaRefedDTS(doc, roleTypeDoc, visited)):
                        return True
            visited.remove(thisdoc)
            return False
        for rel in footnoteRels.modelRelationships:
            if not isStandardRole(rel.linkrole):
                footnoteELRs.add(rel.linkrole)
            if rel.arcrole != factFootnote:
                footnoteArcroles.add(rel.arcrole)
        for elr in footnoteELRs:
            for roleType in modelXbrl.roleTypes[elr]:
                roleDefiningDocs[elr].add(roleType.modelDocument)
        for arcrole in footnoteArcroles:
            for arcroleType in modelXbrl.arcroleTypes[arcrole]:
                roleDefiningDocs[arcrole].add(arcroleType.modelDocument)
        extRoles = set(role
                      for role, doc in roleDefiningDocs.items()
                      if not docInSchemaRefedDTS(modelXbrl.modelDocument, doc))
        if extRoles:
            modelXbrl.error("xbrlxe:unsupportedExternalRoleRef",
                            _("Role and arcrole definitions MUST be in standard or schemaRef discoverable sources"),
                            modelObject=modelXbrl, roles=", ".join(sorted(extRoles)))
        
        # todo: multi-document inline instances
        for elt in modelXbrl.modelDocument.xmlRootElement.iter("{http://www.xbrl.org/2003/linkbase}footnote", "{http://www.xbrl.org/2013/inlineXBRL}footnote"):
            if isinstance(elt, ModelResource) and getattr(elt, "xValid", 0) >= VALID:
                if not footnoteRels.toModelObject(elt):
                    modelXbrl.error("xbrlxe:unlinkedFootnoteResource",
                                    _("Unlinked footnote element %(label)s: %(value)s"),
                                    modelObject=elt, label=elt.xlinkLabel, value=elt.xValue[:100])
                if elt.role not in (None, "", footnote):
                    modelXbrl.error("xbrlxe:nonStandardFootnoteResourceRole",
                                    _("Footnotes MUST have standard footnote resource role, %(role)s is disallowed, %(label)s: %(value)s"),
                                    modelObject=elt, role=elt.role, label=elt.xlinkLabel, value=elt.xValue[:100])
        # xml base on anything
        for elt in modelXbrl.modelDocument.xmlRootElement.getroottree().iterfind("//{*}*[@{http://www.w3.org/XML/1998/namespace}base]"):
            modelXbrl.error("xbrlxe:unsupportedXmlBase",
                            _("Instance MUST NOT contain xml:base attributes: element %(qname)s, xml:base %(base)s"),
                            modelObject=elt, qname=elt.qname if isinstance(elt, ModelObject) else elt.tag, 
                            base=elt.get("{http://www.w3.org/XML/1998/namespace}base"))
        # todo: multi-document inline instances 
        if modelXbrl.modelDocument.type in (ModelDocument.Type.INSTANCE, ModelDocument.Type.INLINEXBRL, ModelDocument.Type.INLINEXBRLDOCUMENTSET):
            for doc in modelXbrl.modelDocument.referencesDocument.keys():
                if doc.type == Type.LINKBASE:
                    val.modelXbrl.error("xbrlxe:unsupportedLinkbaseReference",
                                        _("Linkbase reference not allowed from instance document."),
                                        modelObject=(modelXbrl.modelDocument,doc))

def excelLoaderOptionExtender(parser, *args, **kwargs):
    parser.add_option("--saveOIMinstance", 
                      action="store", 
                      dest="saveOIMinstance", 
                      help=_("Save a instance loaded from OIM into this file name."))
    
__pluginInfo__ = {
    'name': 'Load From OIM',
    'version': '1.2',
    'description': "This plug-in loads XBRL instance data from OIM (JSON, CSV or Excel) and saves the resulting XBRL Instance.",
    'license': 'Apache-2',
    'author': 'Mark V Systems Limited',
    'copyright': '(c) Copyright 2016 Mark V Systems Limited, All rights reserved.',
    # classes of mount points (required)
    'ModelDocument.IsPullLoadable': isOimLoadable,
    'ModelDocument.PullLoader': oimLoader,
    'CntlrWinMain.Xbrl.Loaded': guiXbrlLoaded,
    'CntlrCmdLine.Options': excelLoaderOptionExtender,
    'CntlrCmdLine.Xbrl.Loaded': cmdLineXbrlLoaded,
    'Validate.XBRL.Finally': validateFinally
}<|MERGE_RESOLUTION|>--- conflicted
+++ resolved
@@ -755,9 +755,6 @@
             invalidMemberTypes = []
             missingRequiredMembers = []
             unexpectedMembers = []
-<<<<<<< HEAD
-            def checkMemberTypes(obj, path, actual):
-=======
             def showPathObj(parts, obj): # this can be replaced with jsonPath syntax if appropriate
                 try:
                     shortObjStr = json.dumps(obj)
@@ -767,7 +764,6 @@
                     shortObjStr = "{:.32}...".format(shortObjStr)
                 return "/{}={}".format("/".join(str(p) for p in parts), shortObjStr) 
             def checkMemberTypes(obj, path, pathParts):
->>>>>>> ea5bbc33
                 checkNestedMembers = True
                 if (isinstance(obj,dict)):
                     for missingMbr in oimRequiredMembers.get(path,EMPTY_SET) - obj.keys():
@@ -782,19 +778,11 @@
                                 not ((mbrTypes is LangType or (isinstance(mbrTypes,tuple) and LangType in mbrTypes)) and isinstance(mbrObj, str) and languagePattern.match(mbrObj)) and
                                 not ((mbrTypes is URIType or (isinstance(mbrTypes,tuple) and URIType in mbrTypes)) and isinstance(mbrObj, str) and relativeUrlPattern.match(mbrObj)) and
                                 not isinstance(mbrObj, mbrTypes)):
-<<<<<<< HEAD
-                                invalidMemberTypes.append("obj={}, actual={}, path={}".format(mbrObj,actual+mbrName,mbrPath))
-                        elif ":" in mbrName and path + "*:*" in oimMemberTypes:
-                            if not (QNamePattern.match(mbrName) and
-                                    isinstance(mbrObj, oimMemberTypes[path + "*:*"])):
-                                invalidMemberTypes.append("obj={}, actual={}, path={}".format(mbrObj,actual+mbrName,mbrPath))
-=======
                                 invalidMemberTypes.append(showPathObj(pathParts, mbrObj))
                         elif ":" in mbrName and path + "*:*" in oimMemberTypes:
                             if not (QNamePattern.match(mbrName) and
                                     isinstance(mbrObj, oimMemberTypes[path + "*:*"])):
                                 invalidMemberTypes.append(showPathObj(pathParts, mbrObj))
->>>>>>> ea5bbc33
                             elif NoRecursionCheck in oimMemberTypes[path + "*:*"]:
                                 checkNestedMembers = False # custom types, block recursive check
                             mbrPath = path + "*.*" # for recursion
@@ -802,21 +790,13 @@
                             mbrTypes = oimMemberTypes[path + "*"]
                             if (not ((mbrTypes is URIType or (isinstance(mbrTypes,tuple) and isinstance(mbrObj, str) and URIType in mbrTypes)) and relativeUrlPattern.match(mbrObj)) and
                                 not isinstance(mbrObj, mbrTypes)):
-<<<<<<< HEAD
-                                invalidMemberTypes.append("obj={}, actual={}, path={}".format(mbrObj,actual+mbrName,mbrPath))
-=======
                                 invalidMemberTypes.append(showPathObj(pathParts, mbrObj))
->>>>>>> ea5bbc33
                             mbrPath = path + "*" # for recursion
                         else:
                             unexpectedMembers.append(showPathObj(pathParts, mbrObj))
                         if isinstance(mbrObj, (dict,list)) and checkNestedMembers:
-<<<<<<< HEAD
-                            checkMemberTypes(mbrObj, mbrPath + "/",mbrPath.replace("*",mbrName)+"/")
-=======
                             checkMemberTypes(mbrObj, mbrPath + "/", pathParts)
                         pathParts.pop() # remove mbrName
->>>>>>> ea5bbc33
                 if (isinstance(obj,list)):
                     mbrNdx = 1
                     for mbrObj in obj:
@@ -824,19 +804,12 @@
                         pathParts.append(mbrNdx)
                         if mbrPath in oimMemberTypes:
                             if not isinstance(mbrObj, oimMemberTypes[mbrPath]):
-<<<<<<< HEAD
-                                invalidMemberTypes.append("obj={}, actual={}, path={}".format(mbrObj,actual+mbrName,mbrPath))
-                        if isinstance(mbrObj, (dict,list)):
-                            checkMemberTypes(mbrObj, mbrPath + "/",mbrPath+"/")
-            checkMemberTypes(oimObject, "/","/")
-=======
                                 invalidMemberTypes.append(showPathObj(pathParts, mbrObj))
                         if isinstance(mbrObj, (dict,list)):
                             checkMemberTypes(mbrObj, mbrPath + "/", pathParts)
                         pathParts.pop() # remove mbrNdx
                         mbrNdx += 1
             checkMemberTypes(oimObject, "/", [])
->>>>>>> ea5bbc33
             numErrorsBeforeJsonCheck = len(modelXbrl.errors)
             if not isJSON and not isCSV and not isXL:
                 error("oimce:unsupportedDocumentType",
