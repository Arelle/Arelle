--- conflicted
+++ resolved
@@ -947,53 +947,6 @@
             )
 
 
-<<<<<<< HEAD
-=======
-
-@validation(
-    hook=ValidationHook.XBRL_FINALLY,
-    disclosureSystems=[DISCLOSURE_SYSTEM_EDINET],
-)
-def rule_EC1010E(
-        pluginData: PluginValidationDataExtension,
-        val: ValidateXbrl,
-        *args: Any,
-        **kwargs: Any,
-) -> Iterable[Validation]:
-    """
-    EDINET.EC1010E: The charset specification in the content attribute of the HTML <meta> tag must be UTF-8.
-    """
-    for modelDocument in val.modelXbrl.urlDocs.values():
-        path = Path(modelDocument.uri)
-        if path.suffix not in HTML_EXTENSIONS:
-            continue
-        rootElt = modelDocument.xmlRootElement
-        matchingElt = None
-        missingElts = []
-        for metaElt in rootElt.iterdescendants(XbrlConst.qnXhtmlMeta.clarkNotation, "meta"):
-            if metaElt.qname.localName != 'meta':
-                continue
-            content = metaElt.get('content')
-            if content is None:
-                continue
-            charset = content.split('charset=')[-1].strip().lower()
-            if charset == 'utf-8':
-                matchingElt = metaElt
-            else:
-                missingElts.append(metaElt)
-
-        if matchingElt is None or len(missingElts) > 0:
-            yield Validation.error(
-                codes='EDINET.EC1010E',
-                msg=_("The charset specification in the content attribute of the HTML <meta> tag is not UTF-8. "
-                      "File name: '%(path)s'. "
-                      "Please change the character code of the file to UTF-8."),
-                path=str(path),
-                modelObject=missingElts
-            )
-
-
->>>>>>> 181e878e
 @validation(
     hook=ValidationHook.FILESOURCE,
     disclosureSystems=[DISCLOSURE_SYSTEM_EDINET],
