--- conflicted
+++ resolved
@@ -29,13 +29,11 @@
 from arelle.XmlValidateConst import VALID
 
 from ..DisclosureSystems import (
-<<<<<<< HEAD
+    DISCLOSURE_SYSTEM_NL_INLINE_2025,
     DISCLOSURE_SYSTEM_NL_INLINE_MULTI_TARGET,
-=======
-    DISCLOSURE_SYSTEM_NL_INLINE_2025,
->>>>>>> 95e27728
     ALL_NL_INLINE_DISCLOSURE_SYSTEMS,
     NL_INLINE_GAAP_IFRS_DISCLOSURE_SYSTEMS,
+    NL_INLINE_GAAP_OTHER_DISCLOSURE_SYSTEMS,
     NL_INLINE_MULTI_TARGET_DISCLOSURE_SYSTEMS,
     NL_INLINE_OTHER_DISCLOSURE_SYSTEMS,
 )
@@ -1810,22 +1808,15 @@
 
 @validation(
     hook=ValidationHook.XBRL_FINALLY,
-<<<<<<< HEAD
     disclosureSystems=NL_INLINE_MULTI_TARGET_DISCLOSURE_SYSTEMS,
 )
 def rule_nl_kvk_6_1_3_3(
-=======
-    disclosureSystems=NL_INLINE_GAAP_OTHER_DISCLOSURE_SYSTEMS,
-)
-def rule_nl_kvk_7_1_4_2(
->>>>>>> 95e27728
-        pluginData: PluginValidationDataExtension,
-        val: ValidateXbrl,
-        *args: Any,
-        **kwargs: Any,
-) -> Iterable[Validation]:
-    """
-<<<<<<< HEAD
+        pluginData: PluginValidationDataExtension,
+        val: ValidateXbrl,
+        *args: Any,
+        **kwargs: Any,
+) -> Iterable[Validation]:
+    """
     NL-KVK.6.1.3.3: The target attribute “filing-information” MUST be used for the content of the required elements
                     for filing with the Business Register
     """
@@ -1836,7 +1827,19 @@
             msg=_('The target attribute `filing-information` MUST be used for the content of the required '
                   'elements for filing with the Business Register.'),
             modelObject=targetElements
-=======
+
+
+@validation(
+    hook=ValidationHook.XBRL_FINALLY,
+    disclosureSystems=NL_INLINE_GAAP_OTHER_DISCLOSURE_SYSTEMS,
+)
+def rule_nl_kvk_7_1_4_2(
+        pluginData: PluginValidationDataExtension,
+        val: ValidateXbrl,
+        *args: Any,
+        **kwargs: Any,
+) -> Iterable[Validation]:
+    """
     NL-KVK.7.1.4.2: The concept kvk:AnnualReportOfForeignGroupHeadForExemptionUnderArticle403 MUST NOT be reported with
                     a value of “False”.
     """
@@ -1877,7 +1880,6 @@
             codes='NL.NL-KVK.7.2.1.2.reportedConcept408NotExpected',
             msg=_('A fact or facts tagged with `kvk:AnnualReportOfForeignGroupHeadForExemptionUnderArticle408` is incorrectly marked as False.'),
             modelObject=factsInError
->>>>>>> 95e27728
         )
 
 
