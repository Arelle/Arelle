--- conflicted
+++ resolved
@@ -305,18 +305,13 @@
         DISCLOSURE_SYSTEM_NT18
     ],
 )
-<<<<<<< HEAD
 def rule_fr_nl_3_01(
-=======
-def rule_fr_nl_4_02(
->>>>>>> bbba6b36
-        pluginData: PluginValidationDataExtension,
-        val: ValidateXbrl,
-        *args: Any,
-        **kwargs: Any,
-) -> Iterable[Validation] | None:
-    """
-<<<<<<< HEAD
+        pluginData: PluginValidationDataExtension,
+        val: ValidateXbrl,
+        *args: Any,
+        **kwargs: Any,
+) -> Iterable[Validation] | None:
+    """
     FR-NL-3.01: Date elements in an 'xbrli:period' element MUST be included without time
 
     Based on section 3.2.7.1 of the XML Schema (https://www.w3.org/TR/xmlschema-2),
@@ -382,7 +377,24 @@
             codes='NL.FR-NL-3.03',
             msg=_('Unused context must not exist in XBRL instance document'),
             modelObject=context
-=======
+        )
+
+
+@validation(
+    hook=ValidationHook.XBRL_FINALLY,
+    disclosureSystems=[
+        DISCLOSURE_SYSTEM_NT16,
+        DISCLOSURE_SYSTEM_NT17,
+        DISCLOSURE_SYSTEM_NT18
+    ],
+)
+def rule_fr_nl_4_02(
+        pluginData: PluginValidationDataExtension,
+        val: ValidateXbrl,
+        *args: Any,
+        **kwargs: Any,
+) -> Iterable[Validation] | None:
+    """
     FR-NL-4.02: An XBRL instance document MUST NOT contain unused 'xbrli:unit' elements
     """
     unused_units = set(val.modelXbrl.units.values()) - {fact.unit for fact in val.modelXbrl.facts}
@@ -391,7 +403,6 @@
             codes='NL.FR-NL-4.02',
             msg=_('Unused unit must not exist in the XBRL instance document'),
             modelObject=unit
->>>>>>> bbba6b36
         )
 
 
