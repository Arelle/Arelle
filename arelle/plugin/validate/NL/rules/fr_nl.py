"""
See COPYRIGHT.md for copyright information.
"""
from __future__ import annotations

import codecs
from pathlib import Path
from typing import Any, Iterable, cast

import regex

from arelle import ModelDocument, XbrlConst, XmlUtil
from arelle.ValidateXbrl import ValidateXbrl
from arelle.typing import TypeGetText
from arelle.utils.PluginHooks import ValidationHook
from arelle.utils.validate.Decorator import validation
from arelle.utils.validate.Validation import Validation
from ..DisclosureSystems import (
    DISCLOSURE_SYSTEM_NT16,
    DISCLOSURE_SYSTEM_NT17,
    DISCLOSURE_SYSTEM_NT18,
)
from ..PluginValidationDataExtension import PluginValidationDataExtension

_: TypeGetText


BOM_BYTES = sorted({
    codecs.BOM,
    codecs.BOM_BE,
    codecs.BOM_LE,
    codecs.BOM_UTF8,
    codecs.BOM_UTF16,
    codecs.BOM_UTF16_LE,
    codecs.BOM_UTF16_BE,
    codecs.BOM_UTF32,
    codecs.BOM_UTF32_LE,
    codecs.BOM_UTF32_BE,
    codecs.BOM32_LE,
    codecs.BOM32_BE,
    codecs.BOM64_BE,
    codecs.BOM64_LE,
}, key=lambda x: len(x), reverse=True)


@validation(
    hook=ValidationHook.XBRL_FINALLY,
    disclosureSystems=[
        DISCLOSURE_SYSTEM_NT16,
        DISCLOSURE_SYSTEM_NT17,
        DISCLOSURE_SYSTEM_NT18
    ],
)
def rule_fr_nl_1_03(
        pluginData: PluginValidationDataExtension,
        val: ValidateXbrl,
        *args: Any,
        **kwargs: Any,
) -> Iterable[Validation] | None:
    """
    FR-NL-1.03: A DOCTYPE declaration MUST NOT be used in the filing instance document
    """
    for doc in val.modelXbrl.urlDocs.values():
        if doc.type == ModelDocument.Type.INSTANCE:
            if doc.xmlDocument.docinfo.doctype:
                yield Validation.error(
                    codes='NL.FR-NL-1.03',
                    msg=_('A DOCTYPE declaration MUST NOT be used in the filing instance document'),
                    modelObject=val.modelXbrl.modelDocument
                )


@validation(
    hook=ValidationHook.XBRL_FINALLY,
    disclosureSystems=[
        DISCLOSURE_SYSTEM_NT16,
        DISCLOSURE_SYSTEM_NT17,
        DISCLOSURE_SYSTEM_NT18
    ],
)
def rule_fr_nl_1_05(
        pluginData: PluginValidationDataExtension,
        val: ValidateXbrl,
        *args: Any,
        **kwargs: Any,
) -> Iterable[Validation] | None:
    """
    FR-NL-1.05: The character encoding UTF-8 MUST be used in the filing instance document
    """
    for doc in val.modelXbrl.urlDocs.values():
        if doc.type == ModelDocument.Type.INSTANCE:
            if 'UTF-8' != doc.xmlDocument.docinfo.encoding:
                yield Validation.error(
                    codes='NL.FR-NL-1.05',
                    msg=_('The XML character encoding \'UTF-8\' MUST be used in the filing instance document'),
                    modelObject=val.modelXbrl.modelDocument
                )


@validation(
    hook=ValidationHook.XBRL_FINALLY,
    disclosureSystems=[
        DISCLOSURE_SYSTEM_NT16,
        DISCLOSURE_SYSTEM_NT17,
        DISCLOSURE_SYSTEM_NT18,
    ],
)
def rule_fr_nl_1_06(
        pluginData: PluginValidationDataExtension,
        val: ValidateXbrl,
        *args: Any,
        **kwargs: Any,
) -> Iterable[Validation] | None:
    """
    FR-NL-1.06: The file name of an XBRL instance document MUST NOT contain characters with different meanings on different platforms.
    Only characters [0-9], [az], [AZ], [-] and [_] (File names not including the extension and separator [.]).
    """
    pattern = regex.compile(r"^[0-9a-zA-Z_-]*$")
    modelXbrl = val.modelXbrl
    for doc in modelXbrl.urlDocs.values():
        if doc.type == ModelDocument.Type.INSTANCE:
            stem = Path(doc.basename).stem
            match = pattern.match(stem)
            if not match:
                yield Validation.error(
                    codes='NL.FR-NL-1.06',
                    msg=_('The file name of an XBRL instance document MUST NOT contain characters with different meanings on different platforms. ' +
                          'Only A-Z, a-z, 0-9, "-", and "_" may be used (excluding file extension with period).'),
                    fileName=doc.basename,
                )


@validation(
    hook=ValidationHook.XBRL_FINALLY,
    disclosureSystems=[
        DISCLOSURE_SYSTEM_NT16,
        DISCLOSURE_SYSTEM_NT17,
        DISCLOSURE_SYSTEM_NT18,
    ],
)
def rule_fr_nl_1_01(
        pluginData: PluginValidationDataExtension,
        val: ValidateXbrl,
        *args: Any,
        **kwargs: Any,
) -> Iterable[Validation] | None:
    """
    FR-NL-1.01: A BOM character MUST NOT be used.
    """
    modelXbrl = val.modelXbrl
    for doc in modelXbrl.urlDocs.values():
        if doc.type == ModelDocument.Type.INSTANCE:
            with modelXbrl.fileSource.file(doc.filepath, binary=True)[0] as file:
                firstLine = cast(bytes, file.readline())
                for bom in BOM_BYTES:
                    if firstLine.startswith(bom):
                        yield Validation.error(
                            codes='NL.FR-NL-1.01',
                            msg=_('A BOM (byte order mark) character MUST NOT be used in an XBRL instance document. Found %(bom)s.'),
                            bom=bom,
                            fileName=doc.basename,
                        )
                        return


@validation(
    hook=ValidationHook.XBRL_FINALLY,
    disclosureSystems=[
        DISCLOSURE_SYSTEM_NT16,
        DISCLOSURE_SYSTEM_NT17,
        DISCLOSURE_SYSTEM_NT18
    ],
)
def rule_fr_nl_2_04(
        pluginData: PluginValidationDataExtension,
        val: ValidateXbrl,
        *args: Any,
        **kwargs: Any,
) -> Iterable[Validation] | None:
    """
    FR-NL-2.04: The 'link:schemaRef' element MUST NOT appear more than once
    """
    schema_ref_model_objects = []
    for doc in val.modelXbrl.urlDocs.values():
        if doc.type == ModelDocument.Type.INSTANCE:
            for refDoc, docRef in doc.referencesDocument.items():
                if docRef.referringModelObject.localName == "schemaRef":
                    schema_ref_model_objects.append(docRef.referringModelObject)
    if len(schema_ref_model_objects) > 1:
        yield Validation.error(
            codes='NL.FR-NL-2.04',
            msg=_('The \'link:schemaRef\' element must not appear more than once.'),
            modelObject=schema_ref_model_objects
        )


@validation(
    hook=ValidationHook.XBRL_FINALLY,
    disclosureSystems=[
        DISCLOSURE_SYSTEM_NT16,
        DISCLOSURE_SYSTEM_NT17,
        DISCLOSURE_SYSTEM_NT18
    ],
)
def rule_fr_nl_2_05(
        pluginData: PluginValidationDataExtension,
        val: ValidateXbrl,
        *args: Any,
        **kwargs: Any,
) -> Iterable[Validation] | None:
    """
    FR-NL-2.05: The 'link:linkbaseRef' element MUST NOT occur
    """
    linkbase_ref_model_objects = []
    for doc in val.modelXbrl.urlDocs.values():
        if doc.type == ModelDocument.Type.INSTANCE:
            for refDoc, docRef in doc.referencesDocument.items():
                if docRef.referringModelObject.localName == "linkbaseRef":
                    linkbase_ref_model_objects.append(docRef.referringModelObject)
    if len(linkbase_ref_model_objects) > 0:
        yield Validation.error(
            codes='NL.FR-NL-2.05',
            msg=_('The \'link:linkbaseRef\' element must not occur.'),
            modelObject=linkbase_ref_model_objects
        )


@validation(
    hook=ValidationHook.XBRL_FINALLY,
    disclosureSystems=[
        DISCLOSURE_SYSTEM_NT16,
        DISCLOSURE_SYSTEM_NT17,
        DISCLOSURE_SYSTEM_NT18,
    ],
)
def rule_fr_nl_2_06(
        pluginData: PluginValidationDataExtension,
        val: ValidateXbrl,
        *args: Any,
        **kwargs: Any,
) -> Iterable[Validation] | None:
    """
    FR-NL-2.06: A CDATA end sequence ("]]>") MAY NOT be used.
    A CDATA section, specifically the end sequence, will cause the SOAP processing to fail since the instance document is itself
    wrapped in a CDATA section.

    The original wording of the rule stipulates that a CDATA "section" not be included, but prohibiting the CDATA end sequence
    specifically is a more accurate enforcement of the rule's intent.
    """
    pattern = regex.compile(r"]]>")
    modelXbrl = val.modelXbrl
    for doc in modelXbrl.urlDocs.values():
        if doc.type == ModelDocument.Type.INSTANCE:
            # By default, etree parsing replaces CDATA sections with their text content,
            # effectively removing the CDATA start/end sequences. Even when a parser has
            # strip_cdata=False, the sequences will not appear depending on how the text
            # content is retrieved. (`text` or `itertext` will not, `etree.tostring` will)
            # Info about lxml and CDATA: https://lxml.de/api.html#cdata
            # Because of this ambiguity, and to mirror the context that this validation
            # is designed for (CDATA within a SOAP request), it's preferable to check
            # the text as close as possible to its original form.
            with modelXbrl.fileSource.file(doc.filepath)[0] as file:
                for i, line in enumerate(file):
                    for __ in regex.finditer(pattern, line):
                        yield Validation.error(
                            codes='NL.FR-NL-2.06',
                            msg=_('A CDATA end sequence ("]]>") MAY NOT be used in an XBRL instance document. '
                                  'Found at %(fileName)s:%(lineNumber)s.'),
                            fileName=doc.basename,
                            lineNumber=i + 1,
                        )


@validation(
    hook=ValidationHook.XBRL_FINALLY,
    disclosureSystems=[
        DISCLOSURE_SYSTEM_NT16,
        DISCLOSURE_SYSTEM_NT17,
        DISCLOSURE_SYSTEM_NT18
    ],
)
def rule_fr_nl_2_07(
        pluginData: PluginValidationDataExtension,
        val: ValidateXbrl,
        *args: Any,
        **kwargs: Any,
) -> Iterable[Validation] | None:
    """
    FR-NL-2.07: The attribute 'xsi:nil' MUST NOT be used
    """
    for fact in val.modelXbrl.facts:
        if fact.get("{http://www.w3.org/2001/XMLSchema-instance}nil") is not None:
            yield Validation.error(
                codes='NL.FR-NL-2.07',
                msg=_('The attribute \'xsi:nil\' must not be used.'),
                modelObject=fact
            )


@validation(
    hook=ValidationHook.XBRL_FINALLY,
    disclosureSystems=[
        DISCLOSURE_SYSTEM_NT16,
        DISCLOSURE_SYSTEM_NT17,
        DISCLOSURE_SYSTEM_NT18
    ],
)
<<<<<<< HEAD
def rule_fr_nl_3_01(
=======
def rule_fr_nl_3_02(
>>>>>>> 5294b54f
        pluginData: PluginValidationDataExtension,
        val: ValidateXbrl,
        *args: Any,
        **kwargs: Any,
) -> Iterable[Validation] | None:
    """
<<<<<<< HEAD
    FR-NL-3.01: Date elements in an 'xbrli:period' element MUST be included without time

    Based on section 3.2.7.1 of the XML Schema (https://www.w3.org/TR/xmlschema-2),
    'T' is a separator indicating that time-of-day follows the date
    """
    for context in val.modelXbrl.contexts.values():
        elt_start = XmlUtil.child(context.period, XbrlConst.xbrli, "startDate")
        elt_end = XmlUtil.child(context.period, XbrlConst.xbrli, "endDate")
        if (elt_start is not None and 'T' in elt_start.text) or (elt_end is not None and 'T' in elt_end.text):
            yield Validation.error(
                codes='NL.FR-NL-3.01',
                msg=_('Date elements in an \'xbrli:period\' element must be included without time'),
=======
    FR-NL-3.02: The element 'xbrli:forever' MUST NOT be used
    """
    for context in val.modelXbrl.contexts.values():
        if context.isForeverPeriod:
            yield Validation.error(
                codes='NL.FR-NL-3.02',
                msg=_('The element \'xbrli:forever\' must not be used'),
>>>>>>> 5294b54f
                modelObject=context
            )


@validation(
    hook=ValidationHook.XBRL_FINALLY,
    disclosureSystems=[
        DISCLOSURE_SYSTEM_NT16,
        DISCLOSURE_SYSTEM_NT17,
        DISCLOSURE_SYSTEM_NT18
    ],
)
def rule_fr_nl_5_06(
        pluginData: PluginValidationDataExtension,
        val: ValidateXbrl,
        *args: Any,
        **kwargs: Any,
) -> Iterable[Validation] | None:
    """
    FR-NL-5.06: The 'precision' attribute MUST NOT be used
    """
    for fact in val.modelXbrl.facts:
        if fact.get("precision") is not None:
            yield Validation.error(
                codes='NL.FR-NL-5.06',
                msg=_('The \'precision\' attribute must not be used.'),
                modelObject=fact
            )<|MERGE_RESOLUTION|>--- conflicted
+++ resolved
@@ -305,18 +305,13 @@
         DISCLOSURE_SYSTEM_NT18
     ],
 )
-<<<<<<< HEAD
 def rule_fr_nl_3_01(
-=======
-def rule_fr_nl_3_02(
->>>>>>> 5294b54f
-        pluginData: PluginValidationDataExtension,
-        val: ValidateXbrl,
-        *args: Any,
-        **kwargs: Any,
-) -> Iterable[Validation] | None:
-    """
-<<<<<<< HEAD
+        pluginData: PluginValidationDataExtension,
+        val: ValidateXbrl,
+        *args: Any,
+        **kwargs: Any,
+) -> Iterable[Validation] | None:
+    """
     FR-NL-3.01: Date elements in an 'xbrli:period' element MUST be included without time
 
     Based on section 3.2.7.1 of the XML Schema (https://www.w3.org/TR/xmlschema-2),
@@ -329,7 +324,25 @@
             yield Validation.error(
                 codes='NL.FR-NL-3.01',
                 msg=_('Date elements in an \'xbrli:period\' element must be included without time'),
-=======
+                modelObject=context
+            )
+
+
+@validation(
+    hook=ValidationHook.XBRL_FINALLY,
+    disclosureSystems=[
+        DISCLOSURE_SYSTEM_NT16,
+        DISCLOSURE_SYSTEM_NT17,
+        DISCLOSURE_SYSTEM_NT18
+    ],
+)
+def rule_fr_nl_3_02(
+        pluginData: PluginValidationDataExtension,
+        val: ValidateXbrl,
+        *args: Any,
+        **kwargs: Any,
+) -> Iterable[Validation] | None:
+    """
     FR-NL-3.02: The element 'xbrli:forever' MUST NOT be used
     """
     for context in val.modelXbrl.contexts.values():
@@ -337,7 +350,6 @@
             yield Validation.error(
                 codes='NL.FR-NL-3.02',
                 msg=_('The element \'xbrli:forever\' must not be used'),
->>>>>>> 5294b54f
                 modelObject=context
             )
 
