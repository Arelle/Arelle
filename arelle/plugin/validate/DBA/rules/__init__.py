"""
See COPYRIGHT.md for copyright information.
"""
from __future__ import annotations

import datetime
import itertools
from collections.abc import Callable, Iterable
from typing import Optional, cast

from arelle.ModelDocument import ModelDocument
from arelle.ModelInstanceObject import ModelFact
from arelle.ModelValue import QName
from arelle.ModelXbrl import ModelXbrl
from arelle.typing import TypeGetText
from arelle.utils.validate.Validation import Validation
from arelle.ValidateXbrl import ValidateXbrl
from arelle.XmlValidateConst import VALID


_: TypeGetText


def errorOnDateFactComparison(
        modelXbrl: ModelXbrl,
        fact1Qn: QName,
        fact2Qn: QName,
        dimensionQn: QName,
        code: str,
        message: str,
        assertion: Callable[[datetime.datetime, datetime.datetime], bool],
) -> Iterable[Validation]:
    """
    Compares fact pairs of the given QNames with the given assertion lambda.
    If the assertion fails, yields an error on the given ModelXbrl with
    the given code and message.
    If a dimension is provided, only considers facts that have the default
    dimension value as the member for that dimension.
    :return: Yields validation errors.
    """
    facts1 = getValidDateFactsWithDefaultDimension(modelXbrl, fact1Qn, dimensionQn)
    facts1 = sorted(facts1, key=lambda f: f.objectIndex)
    facts2 = getValidDateFactsWithDefaultDimension(modelXbrl, fact2Qn, dimensionQn)
    facts2 = sorted(facts2, key=lambda f: f.objectIndex)
    for fact1, fact2 in itertools.product(facts1, facts2):
        if fact1.contextID != fact2.contextID:
            continue
        datetime1 = cast(datetime.datetime, fact1.xValue)
        datetime2 = cast(datetime.datetime, fact2.xValue)
        if assertion(datetime1, datetime2):
            continue
        yield Validation.error(
            codes=code,
            msg=message,
            modelObject=[fact1, fact2],
            fact1=fact1.xValue,
            fact2=fact2.xValue,
        )


<<<<<<< HEAD
def errorOnMandatoryFacts(
=======
def errorOnMultipleFacts(
>>>>>>> f60151ae
        modelXbrl: ModelXbrl,
        factQn: QName,
        code: str,
) -> Iterable[Validation]:
    """
<<<<<<< HEAD
    Yields an error when the specified factQn does not appear on a tagged fact in the document
    :return: Yields validation errors
    """
    facts = modelXbrl.factsByQname.get(factQn)
    if facts is None:
        yield Validation.error(
            code,
            _('{} must be tagged in the document.').format(factQn.localName)
=======
    Yields an error if the specified QName appears on more than one fact
    """
    facts = modelXbrl.factsByQname.get(factQn)
    if facts is not None and len(facts) > 1:
        yield Validation.error(
            code,
            _('{} must only be tagged once. {} facts were found.').format(factQn.localName, len(facts)),
            modelObject=facts
>>>>>>> f60151ae
        )


def errorOnRequiredFact(
        modelXbrl: ModelXbrl,
        factQn: QName,
        code: str,
        message: str,
) -> Iterable[Validation]:
    """
    Yields an error if a fact with the given QName is not tagged with a non-nil value.
    :return: Yields validation errors.
    """
    facts: set[ModelFact] = modelXbrl.factsByQname.get(factQn, set())
    if facts:
        for fact in facts:
            if not fact.isNil:
                return
    yield Validation.error(
        codes=code,
        msg=message,
)


def errorOnRequiredPositiveFact(
        modelXbrl: ModelXbrl,
        facts: set[ModelFact],
        code: str,
        message: str,
) -> Iterable[Validation]:
    """
    Yields an error if a fact with the given QName is not tagged with a valid date and a non-nil value.
    :return: Yields validation errors.
    """
    errorModelObjects: list[ModelFact | ModelDocument| None] = []
    if not facts:
        errorModelObjects.append(modelXbrl.modelDocument)
    else:
        for fact in facts:
            if fact.xValid >= VALID and cast(int, fact.xValue) < 0:
                errorModelObjects.append(fact)
    if errorModelObjects:
        yield Validation.error(
            codes=code,
            msg=message,
            modelObject=errorModelObjects
        )


def getFactsWithDimension(
        val: ValidateXbrl,
        conceptQn: QName,
        dimensionQn: QName,
        membeQn: QName
) -> set[ModelFact ]:
    foundFacts: set[ModelFact] = set()
    facts = val.modelXbrl.factsByQname.get(conceptQn)
    if facts:
        for fact in facts:
            if fact is not None:
                if fact.context is None:
                    continue
                elif (fact.context.dimMemberQname(
                        dimensionQn
                ) == membeQn
                      and fact.context.qnameDims.keys() == {dimensionQn}):
                    foundFacts.add(fact)
                elif not len(fact.context.qnameDims):
                    foundFacts.add(fact)
    return foundFacts


def getValidDateFacts(
        modelXbrl: ModelXbrl,
        conceptQn: QName,
) -> list[ModelFact]:
    """
    Retrieves facts with the given QName and valid date values.
    :return:
    """
    results = []
    facts: set[ModelFact] = modelXbrl.factsByQname.get(conceptQn, set())
    for fact in facts:
        if fact.xValid < VALID:
            continue
        if not isinstance(fact.xValue, datetime.datetime):
            continue
        results.append(fact)
    return results


def getValidDateFactsWithDefaultDimension(
        modelXbrl: ModelXbrl,
        factQn: QName,
        dimensionQn: QName
) -> list[ModelFact]:
    """
    Retrieves facts with the given QName and valid date values.
    Only retrieves facts that have the default member for
    the given dimension. If dimension details can not be
    retrieved, includes the fact regardless.
    :return:
    """
    results = []
    memberQn = None
    dimensionConcept = modelXbrl.qnameConcepts.get(dimensionQn)
    if dimensionConcept is not None:
        dimensionDefaultConcept = modelXbrl.dimensionDefaultConcepts.get(dimensionConcept)
        if dimensionDefaultConcept is not None:
            memberQn = dimensionDefaultConcept.qname
    facts = getValidDateFacts(modelXbrl, factQn)
    for fact in facts:
        factMemberQn = cast(Optional[QName], fact.context.dimMemberQname(dimensionQn))
        if memberQn is None or memberQn == factMemberQn:
            results.append(fact)
    return results


def getFactsGroupedByContextId(modelXbrl: ModelXbrl, *conceptQns: QName) -> dict[str, list[ModelFact]]:
    """
    Groups facts by their context ID.
    :return: A dictionary of context ID to list of facts.
    """
    facts: set[ModelFact] = set()
    for conceptQn in conceptQns:
        facts.update(modelXbrl.factsByQname.get(conceptQn, set()))
    groupedFacts: dict[str, list[ModelFact]] = {}
    for fact in facts:
        contextId = fact.contextID
        if contextId not in groupedFacts:
            groupedFacts[contextId] = []
        groupedFacts[contextId].append(fact)
    return dict(sorted(groupedFacts.items()))<|MERGE_RESOLUTION|>--- conflicted
+++ resolved
@@ -58,17 +58,12 @@
         )
 
 
-<<<<<<< HEAD
 def errorOnMandatoryFacts(
-=======
-def errorOnMultipleFacts(
->>>>>>> f60151ae
-        modelXbrl: ModelXbrl,
-        factQn: QName,
-        code: str,
-) -> Iterable[Validation]:
-    """
-<<<<<<< HEAD
+        modelXbrl: ModelXbrl,
+        factQn: QName,
+        code: str,
+) -> Iterable[Validation]:
+    """
     Yields an error when the specified factQn does not appear on a tagged fact in the document
     :return: Yields validation errors
     """
@@ -77,8 +72,17 @@
         yield Validation.error(
             code,
             _('{} must be tagged in the document.').format(factQn.localName)
-=======
+        )
+
+
+def errorOnMultipleFacts(
+        modelXbrl: ModelXbrl,
+        factQn: QName,
+        code: str,
+) -> Iterable[Validation]:
+    """
     Yields an error if the specified QName appears on more than one fact
+    :return: Yields validation errors
     """
     facts = modelXbrl.factsByQname.get(factQn)
     if facts is not None and len(facts) > 1:
@@ -86,7 +90,6 @@
             code,
             _('{} must only be tagged once. {} facts were found.').format(factQn.localName, len(facts)),
             modelObject=facts
->>>>>>> f60151ae
         )
 
 
