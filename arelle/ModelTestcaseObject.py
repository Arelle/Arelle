--- conflicted
+++ resolved
@@ -5,48 +5,24 @@
 @author: Mark V Systems Limited
 (c) Copyright 2010 Mark V Systems Limited, All rights reserved.
 '''
-<<<<<<< HEAD
-import six
-=======
->>>>>>> b4fbdc44
-import os
 from arelle import XmlUtil, XbrlConst, ModelValue
 from arelle.ModelObject import ModelObject
 
 class ModelTestcaseVariation(ModelObject):
     def init(self, modelDocument):
-        super(ModelTestcaseVariation, self).init(modelDocument)
+        super().init(modelDocument)
         self.status = ""
         self.actual = []
         self.assertions = None
-<<<<<<< HEAD
-        self._cfcnCall = None
-=======
->>>>>>> b4fbdc44
-        
-    @property
-    def id(self):
-        # if there is a real ID, use it
-        id = super().id
-        if id is not None:
-            return id
-        # no ID, use the object ID so it isn't None
-        return self.objectId()
 
     @property
     def name(self):
-        try:
-            return self._name
-        except AttributeError:
-            if self.get("name"):
-                self._name = self.get("name")
-            else:
-                nameElement = XmlUtil.descendant(self, None, "name" if self.localName != "testcase" else "number")
-                if nameElement is not None:
-                    self._name = XmlUtil.innerText(nameElement)
-                else:
-                    self._name = None
-            return self._name
+        if self.get("name"):
+            return self.get("name")
+        nameElement = XmlUtil.descendant(self, None, "name" if self.localName != "testcase" else "number")
+        if nameElement is not None:
+            return XmlUtil.innerText(nameElement)
+        return None
 
     @property
     def description(self):
@@ -73,8 +49,6 @@
                         self._readMeFirstUris.append( (anElement.get("dts"), uri) )
                     else:
                         self._readMeFirstUris.append(uri)
-            if not self._readMeFirstUris:  # provide a dummy empty instance document
-                self._readMeFirstUris.append(os.path.join(self.modelXbrl.modelManager.cntlr.configDir, "empty-instance.xml"))
             return self._readMeFirstUris
     
     @property
@@ -118,11 +92,6 @@
             for callElement in XmlUtil.descendants(self, XbrlConst.cfcn, "call"):
                 self._cfcnCall = (XmlUtil.innerText(callElement), callElement)
                 break
-            if self._cfcnCall is None and self.namespaceURI == "http://xbrl.org/2011/conformance-rendering/transforms":
-                name = self.getparent().get("name")
-                input = self.get("input")
-                if name and input:
-                    self._cfcnCall =  ("{0}('{1}')".format(name, input.replace("'","''")), self)
             return self._cfcnCall
     
     @property
@@ -135,15 +104,11 @@
             testElement = XmlUtil.descendant(self, XbrlConst.cfcn, "test")
             if testElement is not None:
                 self._cfcnTest = (XmlUtil.innerText(testElement), testElement)
-            elif self.namespaceURI == "http://xbrl.org/2011/conformance-rendering/transforms":
-                output = self.get("output")
-                if output:
-                    self._cfcnTest =  ("$result eq '{0}'".format(output.replace("'","''")), self)
             return self._cfcnTest
     
     @property
     def expected(self):
-        if self.localName == six.u("testcase"):
+        if self.localName == "testcase":
             return self.document.basename[:4]   #starts with PASS or FAIL
         errorElement = XmlUtil.descendant(self, None, "error")
         if errorElement is not None:
@@ -168,8 +133,6 @@
                     pass
             if asserTests:
                 return asserTests
-        elif self.get("result"):
-            return self.get("result")
                 
         return None
 
@@ -177,9 +140,16 @@
     def propertyView(self):
         assertions = []
         for assertionElement in XmlUtil.descendants(self, None, "assertionTests"):
-            assertions.append(("assertion", assertionElement.get("assertionID")))
+            assertions.append(("assertion",assertionElement.get("assertionID")))
             assertions.append(("   satisfied", assertionElement.get("countSatisfied")))
             assertions.append(("   not sat.", assertionElement.get("countNotSatisfied")))
+        '''
+        for assertionElement in XmlUtil.descendants(self, None, "assert"):
+            efmNum = assertionElement.get("num")
+            assertions.append(("assertion",
+                               "EFM.{0}.{1}.{2}".format(efmNum[0], efmNum[1:2], efmNum[3:4])))
+            assertions.append(("   not sat.", "1"))
+        '''
         readMeFirsts = [("readFirst", readMeFirstUri) for readMeFirstUri in self.readMeFirstUris]
         parameters = []
         if len(self.parameters) > 0: parameters.append(("parameters", None))
