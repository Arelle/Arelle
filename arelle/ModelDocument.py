'''
Created on Oct 3, 2010

@author: Mark V Systems Limited
(c) Copyright 2010 Mark V Systems Limited, All rights reserved.
'''
import os, time
from gettext import gettext as _
from lxml import etree
from arelle import (XbrlConst, XmlUtil, UrlUtil, ValidateFilingText, XmlValidate)
from arelle.ModelObject import ModelObject
from arelle.ModelValue import qname
from arelle.ModelDtsObject import ModelLink, ModelResource, ModelRelationship
from arelle.ModelInstanceObject import ModelFact
from arelle.ModelObjectFactory import parser

def load(modelXbrl, uri, base=None, referringElement=None, isEntry=False, isDiscovered=False, isIncluded=None, namespace=None, reloadCache=False):
    if referringElement is None: # used for error messages
        referringElement = modelXbrl
    normalizedUri = modelXbrl.modelManager.cntlr.webCache.normalizeUrl(uri, base)
    if isEntry:
        modelXbrl.entryLoadingUrl = normalizedUri   # for error loggiong during loading
        modelXbrl.uri = normalizedUri
        modelXbrl.uriDir = os.path.dirname(normalizedUri)
        for i in range(modelXbrl.modelManager.disclosureSystem.maxSubmissionSubdirectoryEntryNesting):
            modelXbrl.uriDir = os.path.dirname(modelXbrl.uriDir)
    if modelXbrl.modelManager.validateDisclosureSystem and \
       not normalizedUri.startswith(modelXbrl.uriDir) and \
       not modelXbrl.modelManager.disclosureSystem.hrefValid(normalizedUri):
        blocked = modelXbrl.modelManager.disclosureSystem.blockDisallowedReferences
        modelXbrl.error(("EFM.6.22.02", "GFM.1.1.3", "SBR.NL.2.1.0.06"),
                _("Prohibited file for filings %(blockedIndicator)s: %(url)s"),
                modelObject=referringElement, url=normalizedUri, blockedIndicator=_(" blocked") if blocked else "")
        if blocked:
            return None
    if normalizedUri in modelXbrl.modelManager.disclosureSystem.mappedFiles:
        mappedUri = modelXbrl.modelManager.disclosureSystem.mappedFiles[normalizedUri]
    else:  # handle mapped paths
        mappedUri = normalizedUri
        for mapFrom, mapTo in modelXbrl.modelManager.disclosureSystem.mappedPaths:
            if normalizedUri.startswith(mapFrom):
                mappedUri = mapTo + normalizedUri[len(mapFrom):]
                break
    if isEntry:
        modelXbrl.entryLoadingUrl = mappedUri   # for error loggiong during loading
    if modelXbrl.fileSource.isInArchive(mappedUri):
        filepath = mappedUri
    else:
        filepath = modelXbrl.modelManager.cntlr.webCache.getfilename(mappedUri, reload=reloadCache)
        if filepath:
            uri = modelXbrl.modelManager.cntlr.webCache.normalizeUrl(filepath)
    if filepath is None: # error such as HTTPerror is already logged
        modelXbrl.error("FileNotLoadable",
                _("File can not be loaded: %(fileName)s"),
                modelObject=referringElement, fileName=mappedUri)
        type = Type.Unknown
        return None
    
    modelDocument = modelXbrl.urlDocs.get(mappedUri)
    if modelDocument:
        return modelDocument
    
    # load XML and determine type of model document
    modelXbrl.modelManager.showStatus(_("parsing {0}").format(uri))
    file = None
    try:
<<<<<<< HEAD
        if modelXbrl.modelManager.disclosureSystem.validateFileText:
            started = time.time()
            file = ValidateFilingText.checkfile(modelXbrl,filepath)
            ended = time.time()
            modelXbrl.modelManager.cntlr.addToLog("[ValidateFilingText] File check %.2f: %s" % ((ended - started), os.path.basename(filepath)))
        else:
            file = modelXbrl.fileSource.file(filepath)
        _parser = parser(modelXbrl,filepath)
        started = time.time()
=======
        if (modelXbrl.modelManager.validateDisclosureSystem and 
            modelXbrl.modelManager.disclosureSystem.validateFileText):
            file, _encoding = ValidateFilingText.checkfile(modelXbrl,filepath)
        else:
            file, _encoding = modelXbrl.fileSource.file(filepath)
        _parser, _parserLookupName, _parserLookupClass = parser(modelXbrl,filepath)
>>>>>>> 63046aaa
        xmlDocument = etree.parse(file,parser=_parser,base_url=filepath)
        ended = time.time()
        #modelXbrl.modelManager.cntlr.addToLog("[ElementTree] Parsing %.2f" % (ended-started))
        file.close()
    except (EnvironmentError, KeyError) as err:  # missing zip file raises KeyError
        modelXbrl.error("IOerror",
                _("%(fileName)s: file error: %(error)s"),
                modelObject=referringElement, fileName=os.path.basename(uri), error=str(err))
        type = Type.Unknown
        if file:
            file.close()
        return None
    except (etree.LxmlError,
            ValueError) as err:  # ValueError raised on bad format of qnames, xmlns'es, or parameters
        modelXbrl.error("XMLsyntax",
                _("%(fileName)s: import error: %(error)s"),
                modelObject=referringElement, fileName=os.path.basename(uri), error=str(err))
        type = Type.Unknown
        if file:
            file.close()
        return None
    
    # identify document
    #modelXbrl.modelManager.addToLog("discovery: {0}".format(
    #            os.path.basename(uri)))
    modelXbrl.modelManager.showStatus(_("loading {0}").format(uri))
    modelDocument = None
    
    rootNode = xmlDocument.getroot()
    if rootNode is not None:
        ln = rootNode.localName
        ns = rootNode.namespaceURI
        
        # type classification
        if ns == XbrlConst.xsd and ln == "schema":
            type = Type.SCHEMA
        elif ns == XbrlConst.link:
            if ln == "linkbase":
                type = Type.LINKBASE
            elif ln == "xbrl":
                type = Type.INSTANCE
        elif ns == XbrlConst.xbrli:
            if ln == "xbrl":
                type = Type.INSTANCE
        elif ns == XbrlConst.xhtml and \
             (ln == "html" or ln == "xhtml"):
            type = Type.Unknown
            if XbrlConst.ixbrl in rootNode.nsmap.values():
                type = Type.INLINEXBRL
        elif ln == "report" and ns == XbrlConst.ver:
            type = Type.VERSIONINGREPORT
        elif ln == "testcases" or ln == "documentation":
            type = Type.TESTCASESINDEX
        elif ln == "testcase":
            type = Type.TESTCASE
        elif ln == "registry" and ns == XbrlConst.registry:
            type = Type.REGISTRY
        elif ln == "rss":
            type = Type.RSSFEED
        else:
            type = Type.Unknown
            nestedInline = None
            for htmlElt in rootNode.iter(tag="{http://www.w3.org/1999/xhtml}html"):
                nestedInline = htmlElt
                break
            if nestedInline is None:
                for htmlElt in rootNode.iter(tag="{http://www.w3.org/1999/xhtml}xhtml"):
                    nestedInline = htmlElt
                    break
            if nestedInline is not None:
                if XbrlConst.ixbrl in nestedInline.nsmap.values():
                    type = Type.INLINEXBRL
                    rootNode = nestedInline

        #create modelDocument object or subtype as identified
        if type == Type.VERSIONINGREPORT:
            from arelle.ModelVersReport import ModelVersReport
            modelDocument = ModelVersReport(modelXbrl, type, mappedUri, filepath, xmlDocument)
        elif type == Type.RSSFEED:
            from arelle.ModelRssObject import ModelRssObject 
            modelDocument = ModelRssObject(modelXbrl, type, mappedUri, filepath, xmlDocument)
        else:
            modelDocument = ModelDocument(modelXbrl, type, mappedUri, filepath, xmlDocument)
        rootNode.init(modelDocument)
        modelDocument.parser = _parser # needed for XmlUtil addChild's makeelement 
        modelDocument.parserLookupName = _parserLookupName
        modelDocument.parserLookupClass = _parserLookupClass
        modelDocument.xmlRootElement = rootNode
        modelDocument.schemaLocationElements.add(rootNode)
        modelDocument.documentEncoding = _encoding

        if isEntry or isDiscovered:
            modelDocument.inDTS = True
        
        # discovery (parsing)
        if type == Type.SCHEMA:
            modelDocument.schemaDiscover(rootNode, isIncluded, namespace)
        elif type == Type.LINKBASE:
            modelDocument.linkbaseDiscover(rootNode)
        elif type == Type.INSTANCE:
            modelDocument.instanceDiscover(rootNode)
        elif type == Type.INLINEXBRL:
            modelDocument.inlineXbrlDiscover(rootNode)
        elif type == Type.VERSIONINGREPORT:
            modelDocument.versioningReportDiscover(rootNode)
        elif type == Type.TESTCASESINDEX:
            modelDocument.testcasesIndexDiscover(xmlDocument)
        elif type == Type.TESTCASE:
            modelDocument.testcaseDiscover(rootNode)
        elif type == Type.REGISTRY:
            modelDocument.registryDiscover(rootNode)
        elif type == Type.VERSIONINGREPORT:
            modelDocument.versioningReportDiscover(rootNode)
        elif type == Type.RSSFEED:
            modelDocument.rssFeedDiscover(rootNode)
    return modelDocument

def loadSchemalocatedSchema(modelXbrl, element, relativeUrl, namespace, baseUrl):
    importSchemaLocation = modelXbrl.modelManager.cntlr.webCache.normalizeUrl(relativeUrl, baseUrl)
    doc = load(modelXbrl, importSchemaLocation, isIncluded=False, isDiscovered=False, namespace=namespace, referringElement=element)
    if doc:
        doc.inDTS = False
    return doc
            
def create(modelXbrl, type, uri, schemaRefs=None, isEntry=False):
    normalizedUri = modelXbrl.modelManager.cntlr.webCache.normalizeUrl(uri, None)
    if isEntry:
        modelXbrl.uri = normalizedUri
        modelXbrl.entryLoadingUrl = normalizedUri
        modelXbrl.uriDir = os.path.dirname(normalizedUri)
        for i in range(modelXbrl.modelManager.disclosureSystem.maxSubmissionSubdirectoryEntryNesting):
            modelXbrl.uriDir = os.path.dirname(modelXbrl.uriDir)
    filepath = modelXbrl.modelManager.cntlr.webCache.getfilename(normalizedUri)
    # XML document has nsmap root element to replace nsmap as new xmlns entries are required
    if type == Type.INSTANCE:
        # modelXbrl.uriDir = os.path.dirname(normalizedUri)
        Xml = ('<nsmap>'
               '<xbrl xmlns="http://www.xbrl.org/2003/instance"'
               ' xmlns:link="http://www.xbrl.org/2003/linkbase"'
               ' xmlns:xlink="http://www.w3.org/1999/xlink">')
        if schemaRefs:
            for schemaRef in schemaRefs:
                Xml += '<link:schemaRef xlink:type="simple" xlink:href="{0}"/>'.format(schemaRef.replace("\\","/"))
        Xml += '</xbrl></nsmap>'
    elif type == Type.SCHEMA:
        Xml = ('<nsmap><schema xmlns="http://www.w3.org/2001/XMLSchema" /></nsmap>')
    elif type == Type.RSSFEED:
        Xml = '<nsmap><rss version="2.0" /></nsmap>'
    elif type == Type.DTSENTRIES:
        Xml = None
    else:
        type = Type.Unknown
        Xml = '<nsmap/>'
    if Xml:
        import io
        file = io.StringIO(Xml)
        _parser, _parserLookupName, _parserLookupClass = parser(modelXbrl,filepath)
        xmlDocument = etree.parse(file,parser=_parser,base_url=filepath)
        file.close()
    else:
        xmlDocument = None
    if type == Type.RSSFEED:
        from arelle.ModelRssObject import ModelRssObject 
        modelDocument = ModelRssObject(modelXbrl, type, uri, filepath, xmlDocument)
    else:
        modelDocument = ModelDocument(modelXbrl, type, normalizedUri, filepath, xmlDocument)
    if Xml:
        modelDocument.parser = _parser # needed for XmlUtil addChild's makeelement 
        modelDocument.parserLookupName = _parserLookupName
        modelDocument.parserLookupClass = _parserLookupClass
        modelDocument.documentEncoding = "utf-8"
        rootNode = xmlDocument.getroot()
        rootNode.init(modelDocument)
        if xmlDocument:
            for semanticRoot in rootNode.iterchildren():
                if isinstance(semanticRoot, ModelObject):
                    modelDocument.xmlRootElement = semanticRoot
                    break
    if type == Type.INSTANCE:
        modelDocument.instanceDiscover(modelDocument.xmlRootElement)
    elif type == Type.RSSFEED:
        modelDocument.rssFeedDiscover(modelDocument.xmlRootElement)
    elif type == Type.SCHEMA:
        modelDocument.targetNamespace = None
        modelDocument.isQualifiedElementFormDefault = False
        modelDocument.isQualifiedAttributeFormDefault = False
    return modelDocument

    
class Type:
    Unknown=0
    SCHEMA=1
    LINKBASE=2
    INSTANCE=3
    INLINEXBRL=4
    DTSENTRIES=5  # multiple schema/linkbase Refs composing a DTS but not from an instance document
    VERSIONINGREPORT=6
    TESTCASESINDEX=7
    TESTCASE=8
    REGISTRY=9
    REGISTRYTESTCASE=10
    RSSFEED=11

    typeName = ("unknown", 
                "schema", 
                "linkbase", 
                "instance", 
                "inline XBRL instance",
                "versioning report",
                "testcasesindex", 
                "testcase",
                "registry",
                "registry testcase",
                "RSS feed")
    
# schema elements which end the include/import scah
schemaBottom = {"element", "attribute", "notation", "simpleType", "complexType", "group", "attributeGroup"}
fractionParts = {"{http://www.xbrl.org/2003/instance}numerator",
                 "{http://www.xbrl.org/2003/instance}denominator"}



class ModelDocument(object):
    
    def __init__(self, modelXbrl, type, uri, filepath, xmlDocument):
        self.modelXbrl = modelXbrl
        self.type = type
        self.uri = uri
        self.filepath = filepath
        self.xmlDocument = xmlDocument
        self.targetNamespace = None
        modelXbrl.urlDocs[uri] = self
        self.objectIndex = len(modelXbrl.modelObjects)
        modelXbrl.modelObjects.append(self)
        self.referencesDocument = {}
        self.idObjects = {}  # by id
        self.modelObjects = [] # all model objects
        self.hrefObjects = []
        self.schemaLocationElements = set()
        self.referencedNamespaces = set()
        self.inDTS = False
        self.fromDTS = None
        self.toDTS = None
        
    def objectId(self,refId=""):
        return "_{0}_{1}".format(refId, self.objectIndex)
    
    
    def relativeUri(self, uri): # return uri relative to this modelDocument uri
        return UrlUtil.relativeUri(self.uri, uri)
        
    @property
    def modelDocument(self):
        return self # for compatibility with modelObject and modelXbrl

    @property
    def basename(self):
        return os.path.basename(self.filepath)

    @property
    def propertyView(self):
        return (("type", self.gettype()),
                ("uri", self.uri)) + \
                (("fromDTS", self.fromDTS.uri),
                 ("toDTS", self.toDTS.uri)
                 ) if self.type == Type.VERSIONINGREPORT else ()
        
    def __repr__(self):
        return ("{0}[{1}]{2})".format(self.__class__.__name__, self.objectId(),self.propertyView))

    def close(self, visited=None):
        if visited is None: visited = []
        visited.append(self)
        try:
            for referencedDocument in self.referencesDocument.keys():
                if referencedDocument not in visited:
                    referencedDocument.close(visited)
            if self.type == Type.VERSIONINGREPORT:
                if self.fromDTS:
                    self.fromDTS.close()
                if self.toDTS:
                    self.toDTS.close()
            xmlDocument = self.xmlDocument
            parser = self.parser
            for modelObject in self.modelObjects:
                modelObject.__dict__.clear() # remove all references
                if not isinstance(modelObject, ModelRelationship):
                    modelObject.clear() # clear children
            self.parserLookupName.__dict__.clear()
            self.parserLookupClass.__dict__.clear()
            self.__dict__.clear() # dereference everything before clearing xml tree
            xmlDocument._setroot(parser.makeelement("{http://dummy}dummy"))
        except AttributeError:
            pass    # maybe already cloased
        visited.remove(self)
        
    def gettype(self):
        try:
            return Type.typeName[self.type]
        except AttributeError:
            return "unknown"
        
    
    def schemaDiscover(self, rootElement, isIncluded, namespace):
        targetNamespace = rootElement.get("targetNamespace")
        if targetNamespace:
            self.targetNamespace = targetNamespace
            self.referencedNamespaces.add(targetNamespace)
            self.modelXbrl.namespaceDocs[targetNamespace].append(self)
            if namespace and targetNamespace != namespace:
                self.modelXbrl.error("xmlSchema1.4.2.3:refSchemaNamespace",
                    _("Discovery of %(fileName)s expected namespace %(namespace)s found targetNamespace %(targetNamespace)s"),
                    modelObject=rootElement, fileName=self.basename,
                    namespace=namespace, targetNamespace=targetNamespace)
            if (self.modelXbrl.modelManager.validateDisclosureSystem and 
                self.modelXbrl.modelManager.disclosureSystem.disallowedHrefOfNamespace(self.uri, targetNamespace)):
                    self.modelXbrl.error(("EFM.6.22.02", "GFM.1.1.3", "SBR.NL.2.1.0.06"),
                            _("Namespace: %(namespace)s disallowed schemaLocation %(schemaLocation)s"),
                            modelObject=rootElement, namespace=targetNamespace, schemaLocation=self.uri)

        else:
            if isIncluded == True and namespace:
                self.targetNamespace = namespace
                self.modelXbrl.namespaceDocs[targetNamespace].append(self)
        if targetNamespace == XbrlConst.xbrldt:
            # BUG: should not set this if obtained from schemaLocation instead of import (but may be later imported)
            self.modelXbrl.hasXDT = True
        self.isQualifiedElementFormDefault = rootElement.get("elementFormDefault") == "qualified"
        self.isQualifiedAttributeFormDefault = rootElement.get("attributeFormDefault") == "qualified"
        try:
            self.schemaImportElements(rootElement)
            # if self.inDTS: (need all elements defined, even if not in DTS
            self.schemaDiscoverChildElements(rootElement)
        except (ValueError, LookupError) as err:
            self.modelXbrl.modelManager.addToLog("discovery: {0} error {1}".format(
                        self.basename,
                        err))
            
    
    def schemaImportElements(self, parentModelObject):
        # must find import/include before processing linkbases or elements
        for modelObject in parentModelObject.iterchildren():
            if isinstance(modelObject,ModelObject) and modelObject.namespaceURI == XbrlConst.xsd:
                ln = modelObject.localName
                if ln == "import" or ln == "include":
                    self.importDiscover(modelObject)
                if ln in schemaBottom:
                    break

    def schemaDiscoverChildElements(self, parentModelObject):
        # find roleTypes, elements, and linkbases
        for modelObject in parentModelObject.iterchildren():
            if isinstance(modelObject,ModelObject):
                ln = modelObject.localName
                ns = modelObject.namespaceURI
                if self.inDTS and ns == XbrlConst.link:
                    if ln == "roleType":
                        self.modelXbrl.roleTypes[modelObject.roleURI].append(modelObject)
                    elif ln == "arcroleType":
                        self.modelXbrl.arcroleTypes[modelObject.arcroleURI].append(modelObject)
                    elif ln == "linkbaseRef":
                        self.schemaLinkbaseRefDiscover(modelObject)
                    elif ln == "linkbase":
                        self.linkbaseDiscover(modelObject)
                # recurse to children
                self.schemaDiscoverChildElements(modelObject)
            
    def baseForElement(self, element):
        base = ""
        baseElt = element
        while baseElt is not None:
            baseAttr = baseElt.get("{http://www.w3.org/XML/1998/namespace}base")
            if baseAttr:
                if self.modelXbrl.modelManager.validateDisclosureSystem:
                    self.modelXbrl.error(("EFM.6.03.11", "GFM.1.1.7"),
                        _("Prohibited base attribute: %(attribute)s"),
                        modelObejct=element, attribute=baseAttr)
                else:
                    if baseAttr.startswith("/"):
                        base = baseAttr
                    else:
                        base = baseAttr + base
            baseElt = baseElt.getparent()
        if base: # neither None nor ''
            if base.startswith('http://') or os.path.isabs(base):
                return base
            else:
                return os.path.dirname(self.filepath) + "/" + base
        return self.filepath
            
    def importDiscover(self, element):
        schemaLocation = element.get("schemaLocation")
        if element.localName == "include":
            importNamespace = self.targetNamespace
            isIncluded = True
        else:
            importNamespace = element.get("namespace")
            isIncluded = False
        if importNamespace and schemaLocation:
            importSchemaLocation = self.modelXbrl.modelManager.cntlr.webCache.normalizeUrl(schemaLocation, self.baseForElement(element))
            if (self.modelXbrl.modelManager.validateDisclosureSystem and 
                    self.modelXbrl.modelManager.disclosureSystem.blockDisallowedReferences and
                    self.modelXbrl.modelManager.disclosureSystem.disallowedHrefOfNamespace(importSchemaLocation, importNamespace)):
                self.modelXbrl.error(("EFM.6.22.02", "GFM.1.1.3", "SBR.NL.2.1.0.06"),
                        _("Namespace: %(namespace)s disallowed schemaLocation blocked %(schemaLocation)s"),
                        modelObject=element, namespace=importNamespace, schemaLocation=importSchemaLocation)
                return
            doc = None
            for otherDoc in self.modelXbrl.namespaceDocs[importNamespace]:
                if otherDoc.uri == importSchemaLocation:
                    doc = otherDoc
                    if self.inDTS and not doc.inDTS:
                        doc.inDTS = True    # now known to be discovered
                        doc.schemaDiscoverChildElements(doc.xmlRootElement)
                    break
            if doc is None:
                doc = load(self.modelXbrl, importSchemaLocation, isDiscovered=self.inDTS, 
                           isIncluded=isIncluded, namespace=importNamespace, referringElement=element)
            if doc is not None and self.referencesDocument.get(doc) is None:
                self.referencesDocument[doc] = element.localName #import or include
                self.referencedNamespaces.add(importNamespace)
                
    def schemalocateElementNamespace(self, element):
        eltNamespace = element.namespaceURI 
        if eltNamespace not in self.modelXbrl.namespaceDocs and eltNamespace not in self.referencedNamespaces:
            schemaLocationElement = XmlUtil.schemaLocation(element, eltNamespace, returnElement=True)
            if schemaLocationElement is not None:
                self.schemaLocationElements.add(schemaLocationElement)
                self.referencedNamespaces.add(eltNamespace)

    def loadSchemalocatedSchemas(self):
        # schemaLocation requires loaded schemas for validation
        for elt in self.schemaLocationElements:
            schemaLocation = elt.get("{http://www.w3.org/2001/XMLSchema-instance}schemaLocation")
            if schemaLocation:
                ns = None
                for entry in schemaLocation.split():
                    if ns is None:
                        ns = entry
                    else:
                        if ns not in self.modelXbrl.namespaceDocs:
                            loadSchemalocatedSchema(self.modelXbrl, elt, entry, ns, self.baseForElement(elt))
                        ns = None
                        
    def schemaLinkbaseRefsDiscover(self, tree):
        for refln in ("{http://www.xbrl.org/2003/linkbase}schemaRef", "{http://www.xbrl.org/2003/linkbase}linkbaseRef"):
            for element in tree.iterdescendants(tag=refln):
                if isinstance(element,ModelObject):
                    self.schemaLinkbaseRefDiscover(element)

    def schemaLinkbaseRefDiscover(self, element):
        return self.discoverHref(element)
    
    def linkbasesDiscover(self, tree):
        for linkbaseElement in tree.iterdescendants(tag="{http://www.xbrl.org/2003/linkbase}linkbase"):
            if isinstance(linkbaseElement,ModelObject):
                self.linkbaseDiscover(self, linkbaseElement)

    def linkbaseDiscover(self, linkbaseElement, inInstance=False):
        for lbElement in linkbaseElement.iterchildren():
            if isinstance(lbElement,ModelObject):
                lbLn = lbElement.localName
                lbNs = lbElement.namespaceURI
                if lbNs == XbrlConst.link:
                    if lbLn == "roleRef" or lbLn == "arcroleRef":
                        href = self.discoverHref(lbElement)
                        if href is None:
                            self.modelXbrl.error("xbrl:hrefMissing",
                                    _("Linkbase reference for %(linkbaseRefElement)s href attribute missing or malformed"),
                                    modelObject=lbElement, linkbaseRefElement=lbLn)
                        else:
                            self.hrefObjects.append(href)
                        continue
                if lbElement.get("{http://www.w3.org/1999/xlink}type") == "extended":
                    if isinstance(lbElement, ModelLink):
                        self.schemalocateElementNamespace(lbElement)
                        arcrolesFound = set()
                        dimensionArcFound = False
                        formulaArcFound = False
                        tableRenderingArcFound = False
                        linkQn = qname(lbElement)
                        linkrole = lbElement.get("{http://www.w3.org/1999/xlink}role")
                        if inInstance:
                            #index footnote links even if no arc children
                            baseSetKeys = (("XBRL-footnotes",None,None,None), 
                                           ("XBRL-footnotes",linkrole,None,None))
                            for baseSetKey in baseSetKeys:
                                self.modelXbrl.baseSets[baseSetKey].append(lbElement)
                        for linkElement in lbElement.iterchildren():
                            if isinstance(linkElement,ModelObject):
                                self.schemalocateElementNamespace(linkElement)
                                xlinkType = linkElement.get("{http://www.w3.org/1999/xlink}type")
                                modelResource = None
                                if xlinkType == "locator":
                                    nonDTS = linkElement.namespaceURI != XbrlConst.link or linkElement.localName != "loc"
                                    # only link:loc elements are discovered or processed
                                    href = self.discoverHref(linkElement, nonDTS=nonDTS)
                                    if href is None:
                                        self.modelXbrl.error("xbrl:hrefMissing",
                                                _("Locator href attribute missing or malformed"),
                                                modelObejct=linkElement)
                                    else:
                                        linkElement.modelHref = href
                                        modelResource = linkElement
                                elif xlinkType == "arc":
                                    arcQn = qname(linkElement)
                                    arcrole = linkElement.get("{http://www.w3.org/1999/xlink}arcrole")
                                    if arcrole not in arcrolesFound:
                                        if linkrole == "":
                                            linkrole = XbrlConst.defaultLinkRole
                                        #index by both arcrole and linkrole#arcrole and dimensionsions if applicable
                                        baseSetKeys = [(arcrole, linkrole, linkQn, arcQn)]
                                        baseSetKeys.append((arcrole, linkrole, None, None))
                                        baseSetKeys.append((arcrole, None, None, None))
                                        if XbrlConst.isDimensionArcrole(arcrole) and not dimensionArcFound:
                                            baseSetKeys.append(("XBRL-dimensions", None, None, None)) 
                                            baseSetKeys.append(("XBRL-dimensions", linkrole, None, None))
                                            dimensionArcFound = True
                                        if XbrlConst.isFormulaArcrole(arcrole) and not formulaArcFound:
                                            baseSetKeys.append(("XBRL-formulae", None, None, None)) 
                                            baseSetKeys.append(("XBRL-formulae", linkrole, None, None))
                                            formulaArcFound = True
                                        if XbrlConst.isTableRenderingArcrole(arcrole) and not tableRenderingArcFound:
                                            baseSetKeys.append(("Table-rendering", None, None, None)) 
                                            baseSetKeys.append(("Table-rendering", linkrole, None, None)) 
                                            tableRenderingArcFound = True
                                            self.modelXbrl.hasTableRendering = True
                                        for baseSetKey in baseSetKeys:
                                            self.modelXbrl.baseSets[baseSetKey].append(lbElement)
                                        arcrolesFound.add(arcrole)
                                elif xlinkType == "resource": 
                                    # create resource and make accessible by id for document
                                    modelResource = linkElement
                                if modelResource is not None:
                                    lbElement.labeledResources[linkElement.get("{http://www.w3.org/1999/xlink}label")] \
                                        .append(modelResource)
                    else:
                        self.modelXbrl.error("xbrl:schemaDefinitionMissing",
                                _("Linkbase extended link %(element)s missing schema definition"),
                                modelObject=lbElement, element=lbElement.prefixedName)
                        
                
    def discoverHref(self, element, nonDTS=False):
        href = element.get("{http://www.w3.org/1999/xlink}href")
        if href:
            url, id = UrlUtil.splitDecodeFragment(href)
            if url == "":
                doc = self
            else:
                # href discovery only can happein within a DTS
                doc = load(self.modelXbrl, url, isDiscovered=not nonDTS, base=self.baseForElement(element), referringElement=element)
                if not nonDTS and doc is not None and self.referencesDocument.get(doc) is None:
                    self.referencesDocument[doc] = "href"
                    if not doc.inDTS and doc.type != Type.Unknown:    # non-XBRL document is not in DTS
                        doc.inDTS = True    # now known to be discovered
                        if doc.type == Type.SCHEMA: # schema coming newly into DTS
                            doc.schemaDiscoverChildElements(doc.xmlRootElement)
            href = (element, doc, id if len(id) > 0 else None)
            self.hrefObjects.append(href)
            return href
        return None
    
    def instanceDiscover(self, xbrlElement):
        self.schemaLinkbaseRefsDiscover(xbrlElement)
        self.linkbaseDiscover(xbrlElement,inInstance=True) # for role/arcroleRefs and footnoteLinks
        self.instanceContentsDiscover(xbrlElement)
        XmlValidate.validate(self.modelXbrl, xbrlElement) # validate instance elements

    def instanceContentsDiscover(self,xbrlElement):
        for instElement in xbrlElement.iterchildren():
            if isinstance(instElement,ModelObject):
                ln = instElement.localName
                ns = instElement.namespaceURI
                if ns == XbrlConst.xbrli:
                    if ln == "context":
                        self.contextDiscover(instElement)
                    elif ln == "unit":
                        self.unitDiscover(instElement)
                elif ns == XbrlConst.link:
                    pass
                else: # concept elements
                    self.factDiscover(instElement, self.modelXbrl.facts)
                    
    def contextDiscover(self, modelContext):
        id = modelContext.id
        self.modelXbrl.contexts[id] = modelContext
        for container in (("{http://www.xbrl.org/2003/instance}segment", modelContext.segDimValues, modelContext.segNonDimValues),
                          ("{http://www.xbrl.org/2003/instance}scenario", modelContext.scenDimValues, modelContext.scenNonDimValues)):
            containerName, containerDimValues, containerNonDimValues = container
            for containerElement in modelContext.iterdescendants(tag=containerName):
                for sElt in containerElement.iterchildren():
                    if isinstance(sElt,ModelObject):
                        if sElt.namespaceURI == XbrlConst.xbrldi and sElt.localName in ("explicitMember","typedMember"):
                            #XmlValidate.validate(self.modelXbrl, sElt)
                            dimension = sElt.dimension
                            if dimension is not None and dimension not in containerDimValues:
                                containerDimValues[dimension] = sElt
                            else:
                                modelContext.errorDimValues.append(sElt)
                            modelContext.qnameDims[sElt.dimensionQname] = sElt # both seg and scen
                        else:
                            containerNonDimValues.append(sElt)
                            
    def unitDiscover(self, unitElement):
        self.modelXbrl.units[unitElement.id] = unitElement
                
    def inlineXbrlDiscover(self, htmlElement):
        self.schemaLinkbaseRefsDiscover(htmlElement)
        for inlineElement in htmlElement.iterdescendants(tag="{http://www.xbrl.org/2008/inlineXBRL}resources"):
            self.instanceContentsDiscover(inlineElement)
            
        tupleElements = []
        tuplesByTupleID = {}
        for modelInlineTuple in htmlElement.iterdescendants(tag="{http://www.xbrl.org/2008/inlineXBRL}tuple"):
            if isinstance(modelInlineTuple,ModelObject):
                modelInlineTuple.unorderedTupleFacts = []
                if modelInlineTuple.tupleID:
                    tuplesByTupleID[modelInlineTuple.tupleID] = modelInlineTuple
                tupleElements.append(modelInlineTuple)
        # hook up tuples to their container
        for tupleFact in tupleElements:
            self.inlineXbrlLocateFactInTuple(tupleFact, tuplesByTupleID)

        for tag in ("{http://www.xbrl.org/2008/inlineXBRL}nonNumeric", "{http://www.xbrl.org/2008/inlineXBRL}nonFraction", "{http://www.xbrl.org/2008/inlineXBRL}fraction"):
            for modelInlineFact in htmlElement.iterdescendants(tag=tag):
                if isinstance(modelInlineFact,ModelObject):
                    self.inlineXbrlLocateFactInTuple(modelInlineFact, tuplesByTupleID)
        # order tuple facts
        for tupleFact in tupleElements:
            tupleFact.modelTupleFacts = [
                 self.modelXbrl.modelObject(objectIndex) 
                 for order,objectIndex in sorted(tupleFact.unorderedTupleFacts)]

                
    def inlineXbrlLocateFactInTuple(self, modelFact, tuplesByTupleID):
        tupleRef = modelFact.tupleRef
        if modelFact.text == "37":
            pass
        tuple = None
        if tupleRef:
            if tupleRef not in tuplesByTupleID:
                self.modelXbrl.error("ixerr:tupleRefMissing",
                        _("Inline XBRL tupleRef %(tupleRef)s not found"),
                        modelObject=modelFact, tupleRef=tupleRef)
            else:
                tuple = tuplesByTupleID[tupleRef]
        else:
            for tupleParent in modelFact.iterancestors(tag="{http://www.xbrl.org/2008/inlineXBRL}tuple"):
                tuple = tupleParent
                break
        if tuple is not None:
            tuple.unorderedTupleFacts.append((modelFact.order, modelFact.objectIndex))
        else:
            self.modelXbrl.facts.append(modelFact)
                
    def factDiscover(self, modelFact, parentModelFacts):
        if isinstance(modelFact, ModelFact):
            parentModelFacts.append( modelFact )
            self.modelXbrl.factsInInstance.append( modelFact )
            for tupleElement in modelFact.getchildren():
                if isinstance(tupleElement,ModelObject) and tupleElement.tag not in fractionParts:
                    self.factDiscover(tupleElement, modelFact.modelTupleFacts)
        else:
            self.modelXbrl.error("xbrl:schemaImportMissing",
                    _("Instance fact %(element)s missing schema definition "),
                    modelObject=modelFact, element=modelFact.prefixedName)
    
    def testcasesIndexDiscover(self, rootNode):
        for testcasesElement in rootNode.iter():
            if isinstance(testcasesElement,ModelObject) and testcasesElement.localName == "testcases":
                rootAttr = testcasesElement.get("root")
                if rootAttr:
                    base = os.path.join(os.path.dirname(self.filepath),rootAttr) + os.sep
                else:
                    base = self.filepath
                for testcaseElement in testcasesElement.getchildren():
                    if isinstance(testcaseElement,ModelObject) and testcaseElement.localName == "testcase":
                        if testcaseElement.get("uri"):
                            uriAttr = testcaseElement.get("uri")
                            doc = load(self.modelXbrl, uriAttr, base=base, referringElement=testcaseElement)
                            if doc is not None and self.referencesDocument.get(doc) is None:
                                self.referencesDocument[doc] = "testcaseIndex"

    def testcaseDiscover(self, testcaseElement):
        isTransformTestcase = testcaseElement.namespaceURI == "http://xbrl.org/2011/conformance-rendering/transforms"
        if XmlUtil.xmlnsprefix(testcaseElement, XbrlConst.cfcn) or isTransformTestcase:
            self.type = Type.REGISTRYTESTCASE
        self.testcaseVariations = []
        priorTransformName = None
        for modelVariation in XmlUtil.descendants(testcaseElement, testcaseElement.namespaceURI, "variation"):
            self.testcaseVariations.append(modelVariation)
            if isTransformTestcase and modelVariation.getparent().get("name") is not None:
                transformName = modelVariation.getparent().get("name")
                if transformName != priorTransformName:
                    priorTransformName = transformName
                    variationNumber = 1
                modelVariation._name = "{0} v-{1:02}".format(priorTransformName, variationNumber)
                variationNumber += 1
        if len(self.testcaseVariations) == 0:
            # may be a inline test case
            if XbrlConst.ixbrl in testcaseElement.values():
                self.testcaseVariations.append(testcaseElement)

    def registryDiscover(self, rootNode):
        base = self.filepath
        for entryElement in rootNode.iterdescendants(tag="{http://xbrl.org/2008/registry}entry"):
            if isinstance(entryElement,ModelObject): 
                uri = XmlUtil.childAttr(entryElement, XbrlConst.registry, "url", "{http://www.w3.org/1999/xlink}href")
                functionDoc = load(self.modelXbrl, uri, base=base, referringElement=entryElement)
                if functionDoc is not None:
                    testUriElt = XmlUtil.child(functionDoc.xmlRootElement, XbrlConst.function, "conformanceTest")
                    if testUriElt is not None:
                        testuri = testUriElt.get("{http://www.w3.org/1999/xlink}href")
                        testbase = functionDoc.filepath
                        if testuri is not None:
                            testcaseDoc = load(self.modelXbrl, testuri, base=testbase, referringElement=testUriElt)
                            if testcaseDoc is not None and self.referencesDocument.get(testcaseDoc) is None:
                                self.referencesDocument[testcaseDoc] = "registryIndex"
            <|MERGE_RESOLUTION|>--- conflicted
+++ resolved
@@ -64,24 +64,12 @@
     modelXbrl.modelManager.showStatus(_("parsing {0}").format(uri))
     file = None
     try:
-<<<<<<< HEAD
-        if modelXbrl.modelManager.disclosureSystem.validateFileText:
-            started = time.time()
-            file = ValidateFilingText.checkfile(modelXbrl,filepath)
-            ended = time.time()
-            modelXbrl.modelManager.cntlr.addToLog("[ValidateFilingText] File check %.2f: %s" % ((ended - started), os.path.basename(filepath)))
-        else:
-            file = modelXbrl.fileSource.file(filepath)
-        _parser = parser(modelXbrl,filepath)
-        started = time.time()
-=======
         if (modelXbrl.modelManager.validateDisclosureSystem and 
             modelXbrl.modelManager.disclosureSystem.validateFileText):
             file, _encoding = ValidateFilingText.checkfile(modelXbrl,filepath)
         else:
             file, _encoding = modelXbrl.fileSource.file(filepath)
         _parser, _parserLookupName, _parserLookupClass = parser(modelXbrl,filepath)
->>>>>>> 63046aaa
         xmlDocument = etree.parse(file,parser=_parser,base_url=filepath)
         ended = time.time()
         #modelXbrl.modelManager.cntlr.addToLog("[ElementTree] Parsing %.2f" % (ended-started))
