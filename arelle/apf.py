import ast

__author__ = "Régis Décamps"

import os, imp, sys
import locale, gettext

'''
Arelle plugin framework is heavily inspired by Marty Alchin's Simple plugin framework.
http://martyalchin.com/2008/jan/10/simple-plugin-framework/
'''
PLUGIN_DIRECTORY = "plugins"
_ = lambda x:x #TODO: load arelle gettext
def l10n(modulepath, domain):
    ''' This utility function returns the gettext.gettext method for the default locale
    when it is available. Otherwise it returns the identity function.
    A plugin should use it this way:
    _ = apf.gettext()
    '''
    if isinstance(modulepath, list):
        modulepath = modulepath[0]
    try:
        localedir = modulepath + os.sep + 'locale'
        languages = locale.getdefaultlocale()
        t = gettext.translation(domain, localedir, languages)
        # define a short alias
        return t.gettext
    except:
        print(sys.exc_info())
        return lambda x: x
    
class MountPoint(type):
    '''
    * A way to declare a mount point for plugins. Since plugins are an example of loose coupling, there needs to be a neutral location, somewhere between the plugins and the code that uses them, that each side of the system can look at, without having to know the details of the other side. Trac calls this is an “extension point”.
    * A way to register a plugin at a particular mount point. Since internal code can’t (or at the very least, shouldn’t have to) look around to find plugins that might work for it, there needs to be a way for plugins to announce their presence. This allows the guts of the system to be blissfully ignorant of where the plugins come from; again, it only needs to care about the mount point.
    * A way to retrieve the plugins that have been registered. Once the plugins have done their thing at the mount point, the rest of the system needs to be able to iterate over the installed plugins and use them according to its need.

    Add the parameter `metaclass = MountPoint` in any class to make it a mont point.

    '''

    def __init__(cls, name, bases, attrs):
        if not hasattr(cls, 'plugins'):
            # This branch only executes when processing the mount point itself.
            # So, since this is a new plugin type, not an implementation, this
            # class shouldn't be registered as a plugin. Instead, it sets up a
            # list where plugins can be registered later.
            cls.plugins = []
        else:
            # This must be a plugin implementation, which should be registered.
            # Simply appending it to the list is all that's needed to keep
            # track of it later.
            cls.plugins.append(cls)


def list_plugins():
    '''
    Utility method to list available plugins
    '''
    l = list()
    for dir in os.listdir(PLUGIN_DIRECTORY): #TODO several directories, eg User Application Data
        if (os.path.isfile(dir)):
            continue
<<<<<<< HEAD
        l.append(dir)
    return l


def load_plugins(**kwargs):
    '''
    Utility method to load plugins.
    If neither `name` nor `names` are specified, it loads all modules found in PLUGIN_DIRECTORY.
    @type  ignored: a list of string
    @param ignored: the list of plugins to ignore (by name)
    @type name: a string
    @param name: name of a single plugin to load
    @type names: a list of string
    @param names: the list of plugins to load. If undefined, plugins from PLUGIN_DIRECTORY are loaded
    @return The list of loaded modules
    '''
    ignored_plugins = ()
    names = None
    for key in kwargs:
        if key == 'ignore':
            ignored_plugins = kwargs[key]
        elif key == 'names':
            names = kwargs[key]
        elif key == 'name':
            names = (kwargs[key],)
    if names is None:
        names = list_plugins()
    loaded_plugins = {}
    for addon in names:
        if addon in ignored_plugins:
            print("Plugin %(addon)s not loaded because it is disabled" % {'addon': addon})
            continue
        if addon in loaded_plugins:
            print("Plugin %(addon)s not reloaded because it has already been loaded" % {'addon': addon})
            continue
        try:
            file = None # defines variable for catch clause
            file, path, description = imp.find_module(addon, [PLUGIN_DIRECTORY])
            module = imp.load_module(addon, file, path, description)
            print("Plugin {} v{} by {} loaded".format(addon, module.__version__, module.__author__))
            loaded_plugins[addon] = module
        except:
            # non modules will fail
            # not a big deal, but file may have been opened by find_module
            if file is not None:
                file.close()
                # and printing the stack can help understand what happened
            print(sys.exc_info()[1])
    return loaded_plugins


def get_module_info(name):
    #TODO several directories, eg User Application Data
    filename = os.path.join(PLUGIN_DIRECTORY, name, '__init__.py')
    with open(filename) as f:
        module_info = imp.new_module(name)
        tree = ast.parse(f.read(), filename=filename)
        for item in tree.body:
            if isinstance(item, ast.Assign):
                attr = item.targets[0].id
                if attr in ('__author__','__version__','__desc__'):
                    setattr(module_info, attr, item.value.s)
        return module_info


=======
        try :
            file, path, description = imp.find_module(dir, [PLUGIN_DIRECTORY])
            module = imp.load_module(dir, file, path, description)
            print(_("Plugin %(plugin)s v%(version)s by %(author)s loaded") % \
                    {'plugin':dir, 'version':module.__version__, 'author':module.__author__})
        except :
            # non modules will fail
            print(_("Plugin %(plugin) failed to load: %(reason)") % \
                    { 'plugin':dir, 'reason':sys.exc_info()[1]})
            pass
>>>>>>> ccfb1e9c
class ExtensionsAt(object):
    ''' Descriptor to get plugins on a given mount point.
    '''

    def __init__(self, mount_point):
        ''' Initialize the descriptor with the mount point wanted.
        Eg: ExtensionsAt(apf.GUIMenu) to get extensions that change the GUI Menu.
        '''
        self.mount = mount_point

    def __get__(self, instance, owner=None):
        ''' Plugin are instanciated with the object that is calling them.
        '''
        return [p(instance) for p in self.mount.plugins]

''' Extension points are defined bellow'''

class GUIMenu(object, metaclass=MountPoint):
    ''' Plugins can inherit this mount point in order to amending the menu of the GUI.

     A plugin that registers this mount point must have attributes
     * label
     * command
     
     It must implement
     def execute(self):
     '''

    def __init__(self, controller):
        self.modelManager = controller.modelManager
        self.controller = controller


class CommandLineOption(object, metaclass=MountPoint):
    ''' Plugins can inherit this mount point in order to add a command line option.

    A plugin that registers this mount point must implement the method
    * execute(self):
    and must have attributes
    * name: name of the option (without '--'). 
    * action: Actions tell optparse what to do when it encounters an option on the command line. 'store', 'store_true', 'store_false'
    * help: help message
    The value obtained from the parser will be stored in self.__name__
    '''

    def __init__(self, controller):
        self.modelManager = controller.modelManager
        self.gui = None
    
<|MERGE_RESOLUTION|>--- conflicted
+++ resolved
@@ -1,190 +1,174 @@
-import ast
-
-__author__ = "Régis Décamps"
-
-import os, imp, sys
-import locale, gettext
-
-'''
-Arelle plugin framework is heavily inspired by Marty Alchin's Simple plugin framework.
-http://martyalchin.com/2008/jan/10/simple-plugin-framework/
-'''
-PLUGIN_DIRECTORY = "plugins"
-_ = lambda x:x #TODO: load arelle gettext
-def l10n(modulepath, domain):
-    ''' This utility function returns the gettext.gettext method for the default locale
-    when it is available. Otherwise it returns the identity function.
-    A plugin should use it this way:
-    _ = apf.gettext()
-    '''
-    if isinstance(modulepath, list):
-        modulepath = modulepath[0]
-    try:
-        localedir = modulepath + os.sep + 'locale'
-        languages = locale.getdefaultlocale()
-        t = gettext.translation(domain, localedir, languages)
-        # define a short alias
-        return t.gettext
-    except:
-        print(sys.exc_info())
-        return lambda x: x
-    
-class MountPoint(type):
-    '''
-    * A way to declare a mount point for plugins. Since plugins are an example of loose coupling, there needs to be a neutral location, somewhere between the plugins and the code that uses them, that each side of the system can look at, without having to know the details of the other side. Trac calls this is an “extension point”.
-    * A way to register a plugin at a particular mount point. Since internal code can’t (or at the very least, shouldn’t have to) look around to find plugins that might work for it, there needs to be a way for plugins to announce their presence. This allows the guts of the system to be blissfully ignorant of where the plugins come from; again, it only needs to care about the mount point.
-    * A way to retrieve the plugins that have been registered. Once the plugins have done their thing at the mount point, the rest of the system needs to be able to iterate over the installed plugins and use them according to its need.
-
-    Add the parameter `metaclass = MountPoint` in any class to make it a mont point.
-
-    '''
-
-    def __init__(cls, name, bases, attrs):
-        if not hasattr(cls, 'plugins'):
-            # This branch only executes when processing the mount point itself.
-            # So, since this is a new plugin type, not an implementation, this
-            # class shouldn't be registered as a plugin. Instead, it sets up a
-            # list where plugins can be registered later.
-            cls.plugins = []
-        else:
-            # This must be a plugin implementation, which should be registered.
-            # Simply appending it to the list is all that's needed to keep
-            # track of it later.
-            cls.plugins.append(cls)
-
-
-def list_plugins():
-    '''
-    Utility method to list available plugins
-    '''
-    l = list()
-    for dir in os.listdir(PLUGIN_DIRECTORY): #TODO several directories, eg User Application Data
-        if (os.path.isfile(dir)):
-            continue
-<<<<<<< HEAD
-        l.append(dir)
-    return l
-
-
-def load_plugins(**kwargs):
-    '''
-    Utility method to load plugins.
-    If neither `name` nor `names` are specified, it loads all modules found in PLUGIN_DIRECTORY.
-    @type  ignored: a list of string
-    @param ignored: the list of plugins to ignore (by name)
-    @type name: a string
-    @param name: name of a single plugin to load
-    @type names: a list of string
-    @param names: the list of plugins to load. If undefined, plugins from PLUGIN_DIRECTORY are loaded
-    @return The list of loaded modules
-    '''
-    ignored_plugins = ()
-    names = None
-    for key in kwargs:
-        if key == 'ignore':
-            ignored_plugins = kwargs[key]
-        elif key == 'names':
-            names = kwargs[key]
-        elif key == 'name':
-            names = (kwargs[key],)
-    if names is None:
-        names = list_plugins()
-    loaded_plugins = {}
-    for addon in names:
-        if addon in ignored_plugins:
-            print("Plugin %(addon)s not loaded because it is disabled" % {'addon': addon})
-            continue
-        if addon in loaded_plugins:
-            print("Plugin %(addon)s not reloaded because it has already been loaded" % {'addon': addon})
-            continue
-        try:
-            file = None # defines variable for catch clause
-            file, path, description = imp.find_module(addon, [PLUGIN_DIRECTORY])
-            module = imp.load_module(addon, file, path, description)
-            print("Plugin {} v{} by {} loaded".format(addon, module.__version__, module.__author__))
-            loaded_plugins[addon] = module
-        except:
-            # non modules will fail
-            # not a big deal, but file may have been opened by find_module
-            if file is not None:
-                file.close()
-                # and printing the stack can help understand what happened
-            print(sys.exc_info()[1])
-    return loaded_plugins
-
-
-def get_module_info(name):
-    #TODO several directories, eg User Application Data
-    filename = os.path.join(PLUGIN_DIRECTORY, name, '__init__.py')
-    with open(filename) as f:
-        module_info = imp.new_module(name)
-        tree = ast.parse(f.read(), filename=filename)
-        for item in tree.body:
-            if isinstance(item, ast.Assign):
-                attr = item.targets[0].id
-                if attr in ('__author__','__version__','__desc__'):
-                    setattr(module_info, attr, item.value.s)
-        return module_info
-
-
-=======
-        try :
-            file, path, description = imp.find_module(dir, [PLUGIN_DIRECTORY])
-            module = imp.load_module(dir, file, path, description)
-            print(_("Plugin %(plugin)s v%(version)s by %(author)s loaded") % \
-                    {'plugin':dir, 'version':module.__version__, 'author':module.__author__})
-        except :
-            # non modules will fail
-            print(_("Plugin %(plugin) failed to load: %(reason)") % \
-                    { 'plugin':dir, 'reason':sys.exc_info()[1]})
-            pass
->>>>>>> ccfb1e9c
-class ExtensionsAt(object):
-    ''' Descriptor to get plugins on a given mount point.
-    '''
-
-    def __init__(self, mount_point):
-        ''' Initialize the descriptor with the mount point wanted.
-        Eg: ExtensionsAt(apf.GUIMenu) to get extensions that change the GUI Menu.
-        '''
-        self.mount = mount_point
-
-    def __get__(self, instance, owner=None):
-        ''' Plugin are instanciated with the object that is calling them.
-        '''
-        return [p(instance) for p in self.mount.plugins]
-
-''' Extension points are defined bellow'''
-
-class GUIMenu(object, metaclass=MountPoint):
-    ''' Plugins can inherit this mount point in order to amending the menu of the GUI.
-
-     A plugin that registers this mount point must have attributes
-     * label
-     * command
-     
-     It must implement
-     def execute(self):
-     '''
-
-    def __init__(self, controller):
-        self.modelManager = controller.modelManager
-        self.controller = controller
-
-
-class CommandLineOption(object, metaclass=MountPoint):
-    ''' Plugins can inherit this mount point in order to add a command line option.
-
-    A plugin that registers this mount point must implement the method
-    * execute(self):
-    and must have attributes
-    * name: name of the option (without '--'). 
-    * action: Actions tell optparse what to do when it encounters an option on the command line. 'store', 'store_true', 'store_false'
-    * help: help message
-    The value obtained from the parser will be stored in self.__name__
-    '''
-
-    def __init__(self, controller):
-        self.modelManager = controller.modelManager
-        self.gui = None
-    
+import ast
+
+__author__ = "Régis Décamps"
+
+import os, imp, sys
+import locale, gettext
+
+'''
+Arelle plugin framework is heavily inspired by Marty Alchin's Simple plugin framework.
+http://martyalchin.com/2008/jan/10/simple-plugin-framework/
+'''
+PLUGIN_DIRECTORY = "plugins"
+_ = lambda x:x #TODO: load arelle gettext
+def l10n(modulepath, domain):
+    ''' This utility function returns the gettext.gettext method for the default locale
+    when it is available. Otherwise it returns the identity function.
+    A plugin should use it this way:
+    _ = apf.l10n()
+    '''
+    if isinstance(modulepath, list):
+        modulepath = modulepath[0]
+    try:
+        localedir = modulepath + os.sep + 'locale'
+        languages = locale.getdefaultlocale()
+        t = gettext.translation(domain, localedir, languages)
+        # define a short alias
+        return t.gettext
+    except:
+        print(sys.exc_info())
+        return lambda x: x
+    
+class MountPoint(type):
+    '''
+    * A way to declare a mount point for plugins. Since plugins are an example of loose coupling, there needs to be a neutral location, somewhere between the plugins and the code that uses them, that each side of the system can look at, without having to know the details of the other side. Trac calls this is an “extension point”.
+    * A way to register a plugin at a particular mount point. Since internal code can’t (or at the very least, shouldn’t have to) look around to find plugins that might work for it, there needs to be a way for plugins to announce their presence. This allows the guts of the system to be blissfully ignorant of where the plugins come from; again, it only needs to care about the mount point.
+    * A way to retrieve the plugins that have been registered. Once the plugins have done their thing at the mount point, the rest of the system needs to be able to iterate over the installed plugins and use them according to its need.
+
+    Add the parameter `metaclass = MountPoint` in any class to make it a mont point.
+
+    '''
+
+    def __init__(cls, name, bases, attrs):
+        if not hasattr(cls, 'plugins'):
+            # This branch only executes when processing the mount point itself.
+            # So, since this is a new plugin type, not an implementation, this
+            # class shouldn't be registered as a plugin. Instead, it sets up a
+            # list where plugins can be registered later.
+            cls.plugins = []
+        else:
+            # This must be a plugin implementation, which should be registered.
+            # Simply appending it to the list is all that's needed to keep
+            # track of it later.
+            cls.plugins.append(cls)
+
+
+def list_plugins():
+    '''
+    Utility method to list available plugins
+    '''
+    l = list()
+    for dir in os.listdir(PLUGIN_DIRECTORY): #TODO several directories, eg User Application Data
+        if (os.path.isfile(dir)):
+            l.append(dir)
+    return l
+
+
+def load_plugins(**kwargs):
+    '''
+    Utility method to load plugins.
+    If neither `name` nor `names` are specified, it loads all modules found in PLUGIN_DIRECTORY.
+    @type  ignored: a list of string
+    @param ignored: the list of plugins to ignore (by name)
+    @type name: a string
+    @param name: name of a single plugin to load
+    @type names: a list of string
+    @param names: the list of plugins to load. If undefined, plugins from PLUGIN_DIRECTORY are loaded
+    @return The list of loaded modules
+    '''
+    ignored_plugins = ()
+    names = None
+    for key in kwargs:
+        if key == 'ignore':
+            ignored_plugins = kwargs[key]
+        elif key == 'names':
+            names = kwargs[key]
+        elif key == 'name':
+            names = (kwargs[key],)
+    if names is None:
+        names = list_plugins()
+    loaded_plugins = {}
+    for addon in names:
+        if addon in ignored_plugins:
+            print(_("Plugin %(addon)s not loaded because it is disabled") % {'addon': addon})
+            continue
+        if addon in loaded_plugins:
+            print(_("Plugin %(addon)s not reloaded because it has already been loaded") % {'addon': addon})
+            continue
+        try:
+            file = None # defines variable for catch clause
+            file, path, description = imp.find_module(addon, [PLUGIN_DIRECTORY])
+            module = imp.load_module(addon, file, path, description)
+            print("Plugin {} v{} by {} loaded".format(addon, module.__version__, module.__author__))
+            loaded_plugins[addon] = module
+        except:
+            # not a big deal, but file may have been opened by find_module
+            if file is not None:
+                file.close()
+                # and printing the stack can help understand what happened
+            print(sys.exc_info()[1])
+    return loaded_plugins
+
+
+def get_module_info(name):
+    #TODO several directories, eg User Application Data
+    filename = os.path.join(PLUGIN_DIRECTORY, name, '__init__.py')
+    with open(filename) as f:
+        module_info = imp.new_module(name)
+        tree = ast.parse(f.read(), filename=filename)
+        for item in tree.body:
+            if isinstance(item, ast.Assign):
+                attr = item.targets[0].id
+                if attr in ('__author__','__version__','__desc__'):
+                    setattr(module_info, attr, item.value.s)
+        return module_info
+
+class ExtensionsAt(object):
+    ''' Descriptor to get plugins on a given mount point.
+    '''
+
+    def __init__(self, mount_point):
+        ''' Initialize the descriptor with the mount point wanted.
+        Eg: ExtensionsAt(apf.GUIMenu) to get extensions that change the GUI Menu.
+        '''
+        self.mount = mount_point
+
+    def __get__(self, instance, owner=None):
+        ''' Plugin are instanciated with the object that is calling them.
+        '''
+        return [p(instance) for p in self.mount.plugins]
+
+''' Extension points are defined bellow'''
+
+class GUIMenu(object, metaclass=MountPoint):
+    ''' Plugins can inherit this mount point in order to amending the menu of the GUI.
+
+     A plugin that registers this mount point must have attributes
+     * label
+     * command
+     
+     It must implement
+     def execute(self):
+     '''
+
+    def __init__(self, controller):
+        self.modelManager = controller.modelManager
+        self.controller = controller
+
+
+class CommandLineOption(object, metaclass=MountPoint):
+    ''' Plugins can inherit this mount point in order to add a command line option.
+
+    A plugin that registers this mount point must implement the method
+    * execute(self):
+    and must have attributes
+    * name: name of the option (without '--'). 
+    * action: Actions tell optparse what to do when it encounters an option on the command line. 'store', 'store_true', 'store_false'
+    * help: help message
+    The value obtained from the parser will be stored in self.__name__
+    '''
+
+    def __init__(self, controller):
+        self.modelManager = controller.modelManager
+        self.gui = None
+    