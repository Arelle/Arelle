'''
Created on Jan 10, 2011

@author: Mark V Systems Limited
(c) Copyright 2011 Mark V Systems Limited, All rights reserved.
'''
from arelle import ViewCsv, XbrlConst, XmlUtil
from collections import defaultdict

def viewFacts(modelXbrl, csvfile, lang=None, cols=None):
    modelXbrl.modelManager.showStatus(_("viewing facts"))
    view = ViewFacts(modelXbrl, csvfile, lang, cols)
    view.view(modelXbrl.modelDocument)
    view.close()
    
class ViewFacts(ViewCsv.View):
<<<<<<< HEAD
    def __init__(self, modelXbrl, csvfile, lang):
        super(ViewFacts, self).__init__(modelXbrl, csvfile, "Fact List", lang)
=======
    def __init__(self, modelXbrl, csvfile, lang, cols):
        super().__init__(modelXbrl, csvfile, "Fact List", lang)
        self.cols = cols
>>>>>>> 63046aaa

    def view(self, modelDocument):
        if self.cols:
            if isinstance(self.cols,str): self.cols = self.cols.replace(',',' ').split()
            unrecognizedCols = []
            for col in self.cols:
                if col not in ("Label","Name","contextRef","unitRef","Dec","Prec","Lang","Value","EntityScheme","EntityIdentifier","Period","Dimensions"):
                    unrecognizedCols.append(col)
            if unrecognizedCols:
                self.modelXbrl.error("arelle:unrecognizedCsvFactListColumn",
                                     _("Unrecognized columns: %(cols)s"),
                                     modelXbrl=self.modelXbrl, cols=','.join(unrecognizedCols))
            if "Period" in self.cols:
                i = self.cols.index("Period")
                self.cols[i:i] = ["Start", "End/Instant"]
        else:
            self.cols = ("Label","contextRef","unitRef","Dec","Prec","Lang","Value")
        col0 = self.cols[0]
        if col0 not in ("Label", "Name"):
            self.modelXbrl.error("arelle:firstCsvFactListColumn",
                                 _("First column must be Label or Name: %(col1)s"),
                                 modelXbrl=self.modelXbrl, col1=col0)
        self.isCol0Label = col0 == "Label"
        heading = [col0]
        self.treeCols = 0
        self.tupleDepth(self.modelXbrl.facts, 0)
        for i in range(self.treeCols - 1):
            heading.append(None)
        heading.extend(self.cols[1:])
        self.write(heading)
        self.viewFacts(self.modelXbrl.facts, [])
        
    def tupleDepth(self, modelFacts, indentedCol):
        if indentedCol > self.treeCols: self.treeCols = indentedCol
        for modelFact in modelFacts:
            self.tupleDepth(modelFact.modelTupleFacts, indentedCol + 1)
        
    def viewFacts(self, modelFacts, indent):
        for modelFact in modelFacts:
            concept = modelFact.concept
            if concept is not None and self.isCol0Label:
                lbl = concept.label(lang=self.lang)
            else:
                lbl = modelFact.qname
            cols = indent + [lbl]
            for i in range(self.treeCols - len(cols)):
                cols.append(None)
            if concept is not None and not modelFact.concept.isTuple:
                for col in self.cols[1:]:
                    if col == "contextRef":
                        cols.append( modelFact.contextID )
                    elif col == "unitRef":
                        cols.append( modelFact.unitID )
                    elif col == "Dec":
                        cols.append( modelFact.decimals )
                    elif col == "Prec":
                        cols.append( modelFact.precision )
                    elif col == "Lang":
                        cols.append( modelFact.xmlLang )
                    elif col == "Value":
                        cols.append( "(nil)" if modelFact.xsiNil == "true" else modelFact.effectiveValue.strip() )
                    elif col == "EntityScheme":
                        cols.append( modelFact.context.entityIdentifier[0] )
                    elif col == "EntityIdentifier":
                        cols.append( modelFact.context.entityIdentifier[1] )
                    elif col == "Start":
                        cols.append( XmlUtil.text(XmlUtil.child(modelFact.context.period, XbrlConst.xbrli, "startDate")) )
                    elif col == "End/Instant":
                        cols.append( XmlUtil.text(XmlUtil.child(modelFact.context.period, XbrlConst.xbrli, ("endDate","instant"))) )
                    elif col == "Dimensions":
                        for dimQname in sorted(modelFact.context.qnameDims.keys()):
                            cols.append( str(dimQname) )
                            cols.append( str(modelFact.context.dimMemberQname(dimQname)) )
            self.write(cols)
            self.viewFacts(modelFact.modelTupleFacts, indent + [None])<|MERGE_RESOLUTION|>--- conflicted
+++ resolved
@@ -1,9 +1,9 @@
-'''
+"""
 Created on Jan 10, 2011
 
 @author: Mark V Systems Limited
 (c) Copyright 2011 Mark V Systems Limited, All rights reserved.
-'''
+"""
 from arelle import ViewCsv, XbrlConst, XmlUtil
 from collections import defaultdict
 
@@ -14,14 +14,9 @@
     view.close()
     
 class ViewFacts(ViewCsv.View):
-<<<<<<< HEAD
-    def __init__(self, modelXbrl, csvfile, lang):
+    def __init__(self, modelXbrl, csvfile, lang, cols):
         super(ViewFacts, self).__init__(modelXbrl, csvfile, "Fact List", lang)
-=======
-    def __init__(self, modelXbrl, csvfile, lang, cols):
-        super().__init__(modelXbrl, csvfile, "Fact List", lang)
         self.cols = cols
->>>>>>> 63046aaa
 
     def view(self, modelDocument):
         if self.cols:
