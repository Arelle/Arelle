'''
Created on Oct 3, 2010

@author: Mark V Systems Limited
(c) Copyright 2010 Mark V Systems Limited, All rights reserved.
'''
from collections import defaultdict
<<<<<<< HEAD
import sys, traceback, time
from gettext import gettext as _
=======
import os, sys, traceback
import logging
from arelle import UrlUtil, XmlUtil, ModelValue
from arelle.ModelObject import ModelObject
>>>>>>> 63046aaa
from arelle.Locale import format_string

def load(modelManager, url, nextaction, base=None, useFileSource=None):
    from arelle import (ModelDocument, FileSource)
    modelXbrl = create(modelManager)
    if useFileSource is not None:
        modelXbrl.fileSource = useFileSource
        modelXbrl.closeFileSource = False
        url = url
    elif isinstance(url,FileSource.FileSource):
        modelXbrl.fileSource = url
        modelXbrl.closeFileSource= True
        url = modelXbrl.fileSource.url
    else:
        modelXbrl.fileSource = FileSource.FileSource(url)
        modelXbrl.closeFileSource= True
    modelXbrl.modelDocument = ModelDocument.load(modelXbrl, url, base, isEntry=True)
    del modelXbrl.entryLoadingUrl
    if modelXbrl.modelDocument is not None and modelXbrl.modelDocument.type < ModelDocument.Type.DTSENTRIES:
        # at this point DTS is fully discovered but schemaLocated xsd's are not yet loaded
        modelDocumentsSchemaLocated = set()
        while True: # need this logic because each new pass may add new urlDocs
            modelDocuments = set(modelXbrl.urlDocs.values()) - modelDocumentsSchemaLocated
            if not modelDocuments:
                break
            modelDocument = modelDocuments.pop()
            modelDocumentsSchemaLocated.add(modelDocument)
            modelDocument.loadSchemalocatedSchemas()
#    startedAt = time.time()
#    from arelle import XmlValidate
#    # uncomment for trial use of lxml xml schema validation of entry document
#    XmlValidate.xmlValidate(modelXbrl.modelDocument)
#    finishedAt = time.time()
#    modelManager.cntlr.addToLog(format_string(modelManager.locale,
#                                    _("[info] XML Validation took in %.2f secs"),
#                                    (finishedAt - startedAt)))
    modelManager.cntlr.webCache.saveUrlCheckTimes()
    modelManager.showStatus(_("xbrl loading finished, {0}...").format(nextaction))
    return modelXbrl

def create(modelManager, newDocumentType=None, url=None, schemaRefs=None, createModelDocument=True, isEntry=False):
    from arelle import (ModelDocument, FileSource)
    modelXbrl = ModelXbrl(modelManager)
    modelXbrl.locale = modelManager.locale
    if newDocumentType:
        modelXbrl.fileSource = FileSource.FileSource(url)
        modelXbrl.closeFileSource= True
        if createModelDocument:
            modelXbrl.modelDocument = ModelDocument.create(modelXbrl, newDocumentType, url, schemaRefs=schemaRefs, isEntry=isEntry)
            if isEntry:
                del modelXbrl.entryLoadingUrl
    return modelXbrl
    
class ModelXbrl:
    
    def __init__(self, modelManager):
        self.modelManager = modelManager
        self.init()
        
    def init(self, keepViews=False):
        self.namespaceDocs = defaultdict(list)
        self.urlDocs = {}
        self.errors = []
        self.logCountErr = 0
        self.logCountWrn = 0
        self.logCountInfo = 0
        self.arcroleTypes = defaultdict(list)
        self.roleTypes = defaultdict(list)
        self.qnameConcepts = {} # contains ModelConcepts by Py key {ns}}localname of schema elements
        self.qnameAttributes = {}
        self.qnameAttributeGroups = {}
        self.nameConcepts = defaultdict(list) # contains ModelConcepts by name 
        self.qnameTypes = {} # contains ModelTypes by Py key {ns}localname of type
        self.baseSets = defaultdict(list) # contains ModelLinks for keys arcrole, arcrole#linkrole
        self.relationshipSets = {} # contains ModelRelationshipSets by bas set keys
        self.qnameDimensionDefaults = {} # contains qname of dimension (index) and default member(value)
        self.facts = []
        self.factsInInstance = []
        self.contexts = {}
        self.units = {}
        self.modelObjects = []
        self.qnameParameters = {}
        self.modelVariableSets = set()
        self.modelCustomFunctionSignatures = {}
        self.modelCustomFunctionImplementations = set()
        if not keepViews:
            self.views = []
        self.langs = {self.modelManager.defaultLang}
        from arelle.XbrlConst import standardLabel
        self.labelroles = {standardLabel}
        self.hasXDT = False
        self.hasTableRendering = False
        self.hasFormulae = False
        self.formulaOutputInstance = None
        self.log = logging.getLogger("arelle")
        self.log.setLevel(logging.DEBUG)
        self.modelXbrl = self # for consistency in addressing modelXbrl

    def close(self):
        self.closeViews()
<<<<<<< HEAD
        if hasattr(self,"modelDocument") and self.modelDocument:
            self.modelDocument.close([])
        self.modelDocument = None
        self.xbrlManager = None
        self.namespaceDocs = defaultdict(list)
        self.urlDocs = {}
        self.errors = []
        self.logCountErr = 0
        self.logCountWrn = 0
        self.logCountInfo = 0
        self.arcroleTypes = defaultdict(list)
        self.roleTypes = defaultdict(list)
        self.qnameConcepts = {}
        self.qnameAttributes = {}
        self.nameConcepts = defaultdict(list) # contains ModelConcepts by name 
        self.qnameTypes = {}
        self.baseSets = defaultdict(list)
        self.relationshipSets = {}
        self.facts = []
        self.factsInInstance = []
        self.contexts = {}
        self.units = {}
        self.modelObjects = []
        self.qnameParameters = {}
        self.modelParameters = set()
        self.modelVariableSets = set()
        self.modelCustomFunctionSignatures = {}
        self.modelCustomFunctionImplementations = set()
        self.views = []
        self.langs = set()
        self.labelroles = set()
        if hasattr(self,"fileSource"):
            self.fileSource.close()
        self.hasXDT = False
        self.hasFormulae = False
        self.hasEuRendering = False
=======
>>>>>>> 63046aaa
        if self.formulaOutputInstance:
            self.formulaOutputInstance.close()
        if hasattr(self,"fileSource") and self.closeFileSource:
            self.fileSource.close()
        modelDocument = self.modelDocument if hasattr(self,"modelDocument") else None
        self.__dict__.clear() # dereference everything before closing document
        if modelDocument:
            modelDocument.close()
            
    def reload(self,nextaction,reloadCache=False):
        from arelle import ModelDocument
        self.init(keepViews=True)
        self.modelDocument = ModelDocument.load(self, self.fileSource.url, isEntry=True, reloadCache=reloadCache)
        self.modelManager.showStatus(_("xbrl loading finished, {0}...").format(nextaction),5000)
        self.modelManager.reloadViews(self)
            
    def closeViews(self):
        for view in range(len(self.views)):
            if len(self.views) > 0:
                self.views[0].close()
        
    def relationshipSet(self, arcrole, linkrole=None, linkqname=None, arcqname=None, includeProhibits=False):
        from arelle import (ModelRelationshipSet)
        key = (arcrole, linkrole, linkqname, arcqname, includeProhibits)
        if key not in self.relationshipSets:
            ModelRelationshipSet.create(self, arcrole, linkrole, linkqname, arcqname, includeProhibits)
        return self.relationshipSets[key]
    
    def baseSetModelLink(self, linkElement):
        for modelLink in self.baseSets[("XBRL-footnotes",None,None,None)]:
            if modelLink == linkElement:
                return modelLink
        return None
    
    def matchSubstitutionGroup(self, elementQname, subsGrpMatchTable):
        if elementQname in subsGrpMatchTable:
            return subsGrpMatchTable[elementQname] # head of substitution group
        elementMdlObj = self.qnameConcepts.get(elementQname)
        if elementMdlObj is not None:
            subsGrpMdlObj = elementMdlObj.substitutionGroup
            while subsGrpMdlObj is not None:
                subsGrpQname = subsGrpMdlObj.qname
                if subsGrpQname in subsGrpMatchTable:
                    return subsGrpMatchTable[subsGrpQname]
                subsGrpMdlObj = subsGrpMdlObj.substitutionGroup
        return subsGrpMatchTable.get(None)
    
    def isInSubstitutionGroup(self, elementQname, subsGrpQnames):
        return self.matchSubstitutionGroup(elementQname, {
                  qn:(qn is not None) for qn in (subsGrpQnames if hasattr(subsGrpQnames, '__iter__') else (subsGrpQnames,)) + (None,)})
    
    def matchContext(self, scheme, identifier, periodType, start, end, dims, segOCCs, scenOCCs):
        from arelle.ModelFormulaObject import Aspect
        from arelle.ModelValue import dateUnionEqual
        from arelle.XbrlUtil import sEqual
        if dims: segAspect, scenAspect = (Aspect.NON_XDT_SEGMENT, Aspect.NON_XDT_SCENARIO)
        else: segAspect, scenAspect = (Aspect.COMPLETE_SEGMENT, Aspect.COMPLETE_SCENARIO)
        for c in self.contexts.values():
            if (c.entityIdentifier == (scheme, identifier) and
                ((c.isInstantPeriod and periodType == "instant" and dateUnionEqual(c.instantDatetime, end, instantEndDate=True)) or
                 (c.isStartEndPeriod and periodType == "duration" and dateUnionEqual(c.startDatetime, start) and dateUnionEqual(c.endDatetime, end, instantEndDate=True)) or
                 (c.isForeverPeriod and periodType == "forever")) and
                 # dimensions match if dimensional model
                 (dims is None or (
                    (c.qnameDims.keys() == dims.keys()) and
                        all([cDim.isEqualTo(dims[cDimQn]) for cDimQn, cDim in c.qnameDims.items()]))) and
                 # OCCs match for either dimensional or non-dimensional modle
                 all(
                   all([sEqual(self, cOCCs[i], mOCCs[i]) for i in range(len(mOCCs))])
                     if len(cOCCs) == len(mOCCs) else False
                        for cOCCs,mOCCs in ((c.nonDimValues(segAspect),segOCCs),
                                            (c.nonDimValues(scenAspect),scenOCCs)))
                ):
                    return c
        return None
                 
    def matchUnit(self, multiplyBy, divideBy):
        multiplyBy.sort()
        divideBy.sort()
        for u in self.units.values():
            if u.measures == (multiplyBy,divideBy):
                return u
        return None
    
    def matchFact(self, otherFact):
        for fact in self.facts:
            if (fact.qname == otherFact.qname and
                fact.isVEqualTo(otherFact)):
                if not fact.isNumeric:
                    if fact.xmlLang == otherFact.xmlLang:
                        return fact
                else:
                    if (fact.decimals == otherFact.decimals and
                        fact.precision == otherFact.precision):
                        return fact
        return None
            
    def modelObject(self, objectId):
        if isinstance(objectId,int):
            return self.modelObjects[objectId]
        # assume it is a string with ID in a tokenized representation, like xyz_33
        try:
            return self.modelObjects[int(objectId.rpartition("_")[2])]
        except ValueError:
            return None
    
    # UI thread viewModelObject
    def viewModelObject(self, objectId):
        from arelle.ModelObject import ModelObject
        modelObject = ""
        try:
            if isinstance(objectId, ModelObject):
                modelObject = objectId
            elif isinstance(objectId, str) and objectId.startswith("_"):
                modelObject = self.modelObject(objectId)
            if modelObject is not None:
                for view in self.views:
                    view.viewModelObject(modelObject)
        except (IndexError, ValueError, AttributeError)as err:
            self.modelManager.addToLog(_("Exception viewing properties {0} {1} at {2}").format(
                            modelObject,
                            err, traceback.format_tb(sys.exc_info()[2])))

    def logArguments(self, codes, msg, codedArgs):
        # determine logCode
        messageCode = None
        for argCode in codes if isinstance(codes,tuple) else (codes,):
            if ((self.modelManager.disclosureSystem.EFM and argCode.startswith("EFM")) or
                (self.modelManager.disclosureSystem.GFM and argCode.startswith("GFM")) or
                (self.modelManager.disclosureSystem.HMRC and argCode.startswith("HMRC")) or
                (self.modelManager.disclosureSystem.SBRNL and argCode.startswith("SBR.NL")) or
                argCode[0:3] not in ("EFM", "GFM", "HMR", "SBR")):
                messageCode = argCode
                break
<<<<<<< HEAD
            else:
                hasRejectedCode = True
        #if code == "IOError":
        #    print("%s | %s | %s | %s" % (message, severity, argCodes, code), file=sys.stderr)
        if code is not None:
            if severity in ('wrn','err'):
                self.errors.append(code)
                if code == "IOError":
                    print(message, file=sys.stdout)
            elif severity in ('asrt','asrtNoLog'):
                self.errors.append(code) # code is dict expression of id and counts successful/not successful
                code = "assertion:trace" # replace with user friendly code for log
            logString = "[{0}] {1}".format(code, message)
=======
        
        # determine message and extra arguments
        fmtArgs = {}
        extras = {"messageCode":messageCode}
        for argName, argValue in codedArgs.items():
            if argName in ("modelObject", "modelXbrl", "modelDocument"):
                try:
                    entryUrl = self.modelDocument.uri
                except AttributeError:
                    entryUrl = self.entryLoadingUrl
                try:
                    objectUrl = argValue.modelDocument.uri
                except AttributeError:
                    try:
                        objectUrl = self.modelDocument.uri
                    except AttributeError:
                        objectUrl = self.entryLoadingUrl
                file = UrlUtil.relativeUri(entryUrl, objectUrl)
                extras["file"] = file
                if isinstance(argValue,ModelObject):
                    extras["href"] = file + "#" + XmlUtil.elementFragmentIdentifier(argValue)
                    extras["sourceLine"] = argValue.sourceline
                    extras["objectId"] = argValue.objectId()
                else:
                    extras["href"] = file
                    extras["sourceLine"] = ""
            elif argName == "sourceLine":
                extras["sourceLine"] = argValue
            elif argName != "exc_info":
                if isinstance(argValue, (ModelValue.QName, ModelObject)):
                    fmtArgs[argName] = str(argValue)
                elif isinstance(argValue,int):
                    # need locale-dependent formatting
                    fmtArgs[argName] = format_string(self.modelManager.locale, '%i', argValue)
                elif isinstance(argValue,float):
                    # need locale-dependent formatting
                    fmtArgs[argName] = format_string(self.modelManager.locale, '%f', argValue)
                else:
                    fmtArgs[argName] = argValue
        if "href" not in extras:
            try:
                file = os.path.basename(self.modelDocument.uri)
            except AttributeError:
                try:
                    file = os.path.basename(self.entryLoadingUrl)
                except:
                    file = ""
            extras["file"] = file
            extras["href"] = file
            extras["sourceLine"] = ""
        return (messageCode, 
                (msg, fmtArgs) if fmtArgs else (msg,), 
                extras)

    def info(self, codes, msg, **args):
        messageCode, logArgs, extras = self.logArguments(codes, msg, args)
        if messageCode == "asrtNoLog":
            self.errors.append(args["assertionResults"])
>>>>>>> 63046aaa
        else:
            self.logCountInfo += 1
            self.log.info(*logArgs, exc_info=args.get("exc_info"), extra=extras)
                    
    def warning(self, codes, msg, **args):
        messageCode, logArgs, extras = self.logArguments(codes, msg, args)
        if messageCode:
            self.logCountWrn += 1
            self.log.warning(*logArgs, exc_info=args.get("exc_info"), extra=extras)
                    
    def error(self, codes, msg, **args):
        messageCode, logArgs, extras = self.logArguments(codes, msg, args)
        if messageCode:
            self.errors.append(messageCode)
            self.logCountErr += 1
            self.log.error(*logArgs, exc_info=args.get("exc_info"), extra=extras)

    def exception(self, codes, msg, **args):
        messageCode, logArgs, extras = self.logArguments(codes, msg, args)
        self.log.exception(*logArgs, exc_info=args.get("exc_info"), extra=extras)
                    
        
    def profileActivity(self, activityCompleted=None, minTimeToShow=0):
        import time
        try:
            if activityCompleted:
                timeTaken = time.time() - self._startedAt
                if timeTaken > minTimeToShow:
                    self.modelManager.addToLog("{0} {1:.2f} secs".format(activityCompleted, timeTaken))
        except AttributeError:
            pass
        self._startedAt = time.time()
<|MERGE_RESOLUTION|>--- conflicted
+++ resolved
@@ -1,19 +1,15 @@
-'''
+"""
 Created on Oct 3, 2010
 
 @author: Mark V Systems Limited
 (c) Copyright 2010 Mark V Systems Limited, All rights reserved.
-'''
+"""
 from collections import defaultdict
-<<<<<<< HEAD
-import sys, traceback, time
 from gettext import gettext as _
-=======
-import os, sys, traceback
+import os, sys, traceback, time
 import logging
 from arelle import UrlUtil, XmlUtil, ModelValue
 from arelle.ModelObject import ModelObject
->>>>>>> 63046aaa
 from arelle.Locale import format_string
 
 def load(modelManager, url, nextaction, base=None, useFileSource=None):
@@ -114,45 +110,6 @@
 
     def close(self):
         self.closeViews()
-<<<<<<< HEAD
-        if hasattr(self,"modelDocument") and self.modelDocument:
-            self.modelDocument.close([])
-        self.modelDocument = None
-        self.xbrlManager = None
-        self.namespaceDocs = defaultdict(list)
-        self.urlDocs = {}
-        self.errors = []
-        self.logCountErr = 0
-        self.logCountWrn = 0
-        self.logCountInfo = 0
-        self.arcroleTypes = defaultdict(list)
-        self.roleTypes = defaultdict(list)
-        self.qnameConcepts = {}
-        self.qnameAttributes = {}
-        self.nameConcepts = defaultdict(list) # contains ModelConcepts by name 
-        self.qnameTypes = {}
-        self.baseSets = defaultdict(list)
-        self.relationshipSets = {}
-        self.facts = []
-        self.factsInInstance = []
-        self.contexts = {}
-        self.units = {}
-        self.modelObjects = []
-        self.qnameParameters = {}
-        self.modelParameters = set()
-        self.modelVariableSets = set()
-        self.modelCustomFunctionSignatures = {}
-        self.modelCustomFunctionImplementations = set()
-        self.views = []
-        self.langs = set()
-        self.labelroles = set()
-        if hasattr(self,"fileSource"):
-            self.fileSource.close()
-        self.hasXDT = False
-        self.hasFormulae = False
-        self.hasEuRendering = False
-=======
->>>>>>> 63046aaa
         if self.formulaOutputInstance:
             self.formulaOutputInstance.close()
         if hasattr(self,"fileSource") and self.closeFileSource:
@@ -287,22 +244,6 @@
                 argCode[0:3] not in ("EFM", "GFM", "HMR", "SBR")):
                 messageCode = argCode
                 break
-<<<<<<< HEAD
-            else:
-                hasRejectedCode = True
-        #if code == "IOError":
-        #    print("%s | %s | %s | %s" % (message, severity, argCodes, code), file=sys.stderr)
-        if code is not None:
-            if severity in ('wrn','err'):
-                self.errors.append(code)
-                if code == "IOError":
-                    print(message, file=sys.stdout)
-            elif severity in ('asrt','asrtNoLog'):
-                self.errors.append(code) # code is dict expression of id and counts successful/not successful
-                code = "assertion:trace" # replace with user friendly code for log
-            logString = "[{0}] {1}".format(code, message)
-=======
-        
         # determine message and extra arguments
         fmtArgs = {}
         extras = {"messageCode":messageCode}
@@ -360,7 +301,6 @@
         messageCode, logArgs, extras = self.logArguments(codes, msg, args)
         if messageCode == "asrtNoLog":
             self.errors.append(args["assertionResults"])
->>>>>>> 63046aaa
         else:
             self.logCountInfo += 1
             self.log.info(*logArgs, exc_info=args.get("exc_info"), extra=extras)
