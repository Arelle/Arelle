--- conflicted
+++ resolved
@@ -3,12 +3,8 @@
 '''
 from __future__ import annotations
 
-<<<<<<< HEAD
+import uuid
 from arelle import XbrlConst, XmlUtil
-=======
-import uuid
-from arelle import XmlUtil
->>>>>>> a91486cb
 from arelle.ModelDtsObject import ModelConcept
 from arelle.ModelValue import QName, DateTime, dateTime, DATETIME
 from arelle.ModelObject import ModelObject
@@ -49,11 +45,8 @@
         else:
             self.unit = None
         self.factObjectId = None
-<<<<<<< HEAD
         v.modelXbrl.factPrototypeNextIndex = self.objectIndex = getattr(v.modelXbrl, "factPrototypeNextIndex", 0) + 1
-=======
         self.uniqueUUID = uuid.uuid4()
->>>>>>> a91486cb
 
     def clear(self):
         if self.context is not None:
