--- conflicted
+++ resolved
@@ -12,10 +12,7 @@
     # value can be namespaceURI and name is localname or prefix:localname
     # value can be prefix:localname (and localname omitted)
     # for xpath qnames which do not take default namespace if no prefix, specify noPrefixIsNoNamespace
-<<<<<<< HEAD
-
-=======
->>>>>>> e3e6e293
+
     if isinstance(value, ModelObject):
         if name:
             element = value  # may be an attribute
@@ -121,7 +118,6 @@
                 (self.namespaceURI and other.namespaceURI and self.namespaceURI > other.namespaceURI) or \
                 (self.namespaceURI == other.namespaceURI and self.localName >= other.localName)
 
-from arelle.ModelObject import ModelObject
     
 from arelle.ModelObject import ModelObject
 def anyURI(value):
