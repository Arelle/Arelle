--- conflicted
+++ resolved
@@ -1,9 +1,9 @@
-'''
+"""
 Created on Jan 4, 2011
 
 @author: Mark V Systems Limited
 (c) Copyright 2011 Mark V Systems Limited, All rights reserved.
-'''
+"""
 import re, datetime
 import six
 
@@ -68,12 +68,8 @@
         namespaceURI = None # cancel namespace if it is a zero length string
     return QName(prefix, namespaceURI, localName)
 
-<<<<<<< HEAD
 class QName(object):
-=======
-class QName:
     __slots__ = ("prefix", "namespaceURI", "localName", "hash")
->>>>>>> 63046aaa
     def __init__(self,prefix,namespaceURI,localName):
         self.prefix = prefix
         self.namespaceURI = namespaceURI
