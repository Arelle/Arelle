'''
Created on March 1, 2012

@author: Mark V Systems Limited
(c) Copyright 2011 Mark V Systems Limited, All rights reserved.

based on pull request 4

'''
import os, sys, types, time, ast, imp, io, json, gettext, traceback
from arelle.Locale import getLanguageCodes
from arelle.FileSource import openFileStream
from arelle.UrlUtil import isAbsolute
try:
    from collections import OrderedDict
except ImportError:
    OrderedDict = dict # python 3.0 lacks OrderedDict, json file will be in weird order 
    
PLUGIN_TRACE_FILE = None
# PLUGIN_TRACE_FILE = "c:/temp/pluginerr.txt"
    
# plugin control is static to correspond to statically loaded modules
pluginJsonFile = None
pluginConfig = None
pluginConfigChanged = False
modulePluginInfos = {}
pluginMethodsForClasses = {}
_cntlr = None
_pluginBase = None
EMPTYLIST = []

def init(cntlr, loadPluginConfig=True):
    global pluginJsonFile, pluginConfig, modulePluginInfos, pluginMethodsForClasses, pluginConfigChanged, _cntlr, _pluginBase
    pluginConfigChanged = False
    _cntlr = cntlr
    _pluginBase = cntlr.pluginDir + os.sep
    if loadPluginConfig:
        try:
            pluginJsonFile = cntlr.userAppDir + os.sep + "plugins.json"
            with io.open(pluginJsonFile, 'rt', encoding='utf-8') as f:
                pluginConfig = json.load(f)
            freshenModuleInfos()
        except Exception:
            pass # on GAE no userAppDir, will always come here
    if pluginConfig is None:
        pluginConfig = {  # savable/reloadable plug in configuration
            "modules": {}, # dict of moduleInfos by module name
            "classes": {}  # dict by class name of list of class modules in execution order
        }
        pluginConfigChanged = False # don't save until something is added to pluginConfig
    modulePluginInfos = {}  # dict of loaded module pluginInfo objects by module names
    pluginMethodsForClasses = {} # dict by class of list of ordered callable function objects
    
def reset():  # force reloading modules and plugin infos
    modulePluginInfos.clear()  # dict of loaded module pluginInfo objects by module names
    pluginMethodsForClasses.clear() # dict by class of list of ordered callable function objects
    
def orderedPluginConfig():
    return OrderedDict(
        (('modules',OrderedDict((moduleName, 
                                 OrderedDict(sorted(moduleInfo.items(), 
                                                    key=lambda k: {'name': '01',
                                                                   'status': '02',
                                                                   'version': '03',
                                                                   'fileDate': '04',                                                             'version': '05',
                                                                   'description': '05',
                                                                   'moduleURL': '06',
                                                                   'localeURL': '07',
                                                                   'localeDomain': '08',
                                                                   'license': '09',
                                                                   'author': '10',
                                                                   'copyright': '11',
                                                                   'classMethods': '12'}.get(k[0],k[0]))))
                                for moduleName, moduleInfo in sorted(pluginConfig['modules'].items()))),
         ('classes',OrderedDict(sorted(pluginConfig['classes'].items())))))
    
def save(cntlr):
    global pluginConfigChanged
    if pluginConfigChanged and cntlr.hasFileSystem:
        pluginJsonFile = cntlr.userAppDir + os.sep + "plugins.json"
        with io.open(pluginJsonFile, 'wt', encoding='utf-8') as f:
            jsonStr = _STR_UNICODE(json.dumps(orderedPluginConfig(), ensure_ascii=False, indent=2)) # might not be unicode in 2.7
            f.write(jsonStr)
        pluginConfigChanged = False
    
def close():  # close all loaded methods
    modulePluginInfos.clear()
    pluginMethodsForClasses.clear()
    global webCache
    webCache = None

''' pluginInfo structure:

__pluginInfo__ = {
    'name': (required)
    'version': (required)
    'description': (optional)
    'moduleURL': (required) # added by plug in manager, not in source file
    'localeURL': (optional) # L10N internationalization for this module (subdirectory if relative)
    'localeDomain': (optional) # domain for L10N internationalization (e.g., 'arelle')
    'license': (optional)
    'author': (optional)
    'copyright': (optional)
    # classes of mount points (required)
    'a.b.c': method (function) to do something
    'a.b.c.d' : method (function) to do something
    # import (plugins to be loaded for this package) (may be multiple imports like in python)
    'import': [string, list or tuple of URLs or relative file names of imported plug-ins]
}

moduleInfo = {
    'name': (required)
    'status': enabled | disabled
    'version': (required)
    'fileDate': 2000-01-01
    'description': (optional)
    'moduleURL': (required) # same as file path, can be a URL (of a non-package .py file or a package directory)
    'localeURL': (optional) # for L10N internationalization within module
    'localeDomain': (optional) # domain for L10N internationalization
    'license': (optional)
    'author': (optional)
    'copyright': (optional)
    'classMethods': [list of class names that have methods in module]
    'imports': [list of imported plug-in moduleInfos]
    'isImported': True if module was imported by a parent plug-in module
}


'''
    
def modulesWithNewerFileDates():
    names = set()
    for moduleInfo in pluginConfig["modules"].values():
        freshenedFilename = _cntlr.webCache.getfilename(moduleInfo["moduleURL"], checkModifiedTime=True, normalize=True, base=_pluginBase)
        try:
            if os.path.isdir(freshenedFilename): # if freshenedFilename is a directory containing an __init__.py file, open that instead
                if os.path.isfile(os.path.join(freshenedFilename, "__init__.py")):
                    freshenedFilename = os.path.join(freshenedFilename, "__init__.py")
            elif not freshenedFilename.endswith(".py") and not os.path.exists(freshenedFilename) and os.path.exists(freshenedFilename + ".py"):
                freshenedFilename += ".py" # extension module without .py suffix
            if moduleInfo["fileDate"] < time.strftime('%Y-%m-%dT%H:%M:%S UTC', time.gmtime(os.path.getmtime(freshenedFilename))):
                names.add(moduleInfo["name"])
        except Exception as err:
            _msg = _("Exception at plug-in method modulesWithNewerFileDates: {error}").format(error=err)
            if PLUGIN_TRACE_FILE:
                with open(PLUGIN_TRACE_FILE, "at", encoding='utf-8') as fh:
                    fh.write(_msg + '\n')
            else:
                print(_msg, file=sys.stderr)

    return names

def freshenModuleInfos():
    # for modules with different date-times, re-load module info
    for moduleName in pluginConfig["modules"].keys():
        moduleInfo = pluginConfig["modules"][moduleName]
        freshenedFilename = _cntlr.webCache.getfilename(moduleInfo["moduleURL"], checkModifiedTime=True, normalize=True, base=_pluginBase)
        try: # check if moduleInfo cached may differ from referenced moduleInfo
            if os.path.isdir(freshenedFilename): # if freshenedFilename is a directory containing an __ini__.py file, open that instead
                if os.path.isfile(os.path.join(freshenedFilename, "__init__.py")):
                    freshenedFilename = os.path.join(freshenedFilename, "__init__.py")
            elif not freshenedFilename.endswith(".py") and not os.path.exists(freshenedFilename) and os.path.exists(freshenedFilename + ".py"):
                freshenedFilename += ".py" # extension module without .py suffix
            if moduleInfo["fileDate"] != time.strftime('%Y-%m-%dT%H:%M:%S UTC', time.gmtime(os.path.getmtime(freshenedFilename))):
                freshenedModuleInfo = moduleModuleInfo(moduleInfo["moduleURL"], reload=True)
                if freshenedModuleInfo is not None:
                    pluginConfig["modules"][moduleName] = freshenedModuleInfo
        except Exception as err:
            _msg = _("Exception at plug-in method freshenModuleInfos: {error}").format(error=err)
            if PLUGIN_TRACE_FILE:
                with open(PLUGIN_TRACE_FILE, "at", encoding='utf-8') as fh:
                    fh.write(_msg + '\n')
            else:
                print(_msg, file=sys.stderr)

def moduleModuleInfo(moduleURL, reload=False, parentImportsSubtree=False):
    #TODO several directories, eg User Application Data
    moduleFilename = _cntlr.webCache.getfilename(moduleURL, reload=reload, normalize=True, base=_pluginBase)
    if moduleFilename:
        f = None
        try:
            # if moduleFilename is a directory containing an __ini__.py file, open that instead
            if os.path.isdir(moduleFilename):
                if os.path.isfile(os.path.join(moduleFilename, "__init__.py")):
                    moduleFilename = os.path.join(moduleFilename, "__init__.py")
                else: # impossible to get a moduleinfo from a directory without an __init__.py
                    return None
            elif not moduleFilename.endswith(".py") and not os.path.exists(moduleFilename) and os.path.exists(moduleFilename + ".py"):
                moduleFilename += ".py" # extension module without .py suffix
            moduleDir, moduleName = os.path.split(moduleFilename)
            if PLUGIN_TRACE_FILE:
                with open(PLUGIN_TRACE_FILE, "at", encoding='utf-8') as fh:
                    fh.write("Scanning module for plug-in info: {}\n".format(moduleFilename))
            f = openFileStream(_cntlr, moduleFilename)
            tree = ast.parse(f.read(), filename=moduleFilename)
            constantStrings = {}
            functionDefNames = set()
            moduleImports = []
            for item in tree.body:
                if isinstance(item, ast.Assign):
                    attr = item.targets[0].id
                    if attr == "__pluginInfo__":
                        f.close()
                        moduleInfo = {"name":None}
                        classMethods = []
                        importURLs = []
                        for i, key in enumerate(item.value.keys):
                            _key = key.s
                            _value = item.value.values[i]
                            _valueType = _value.__class__.__name__
                            if _key == "import":
                                if _valueType in ('Str', 'Constant'):
                                    importURLs.append(_value.s)
                                elif _valueType in ("List", "Tuple"):
                                    for elt in _value.elts:
                                        importURLs.append(elt.s)
                            elif _valueType in ('Str', 'Constant'): # Str < =python 3.7, Constant python 3.8+
                                moduleInfo[_key] = _value.s                             
                            elif _valueType == 'Name':
                                if _value.id in constantStrings:
                                    moduleInfo[_key] = constantStrings[_value.id]
                                elif _value.id in functionDefNames:
                                    classMethods.append(_key)
                            elif _key == "imports" and _valueType in ("List", "Tuple"):
                                importURLs = [elt.s for elt in _value.elts]
                        moduleInfo['classMethods'] = classMethods
                        moduleInfo["moduleURL"] = moduleURL
                        moduleInfo["status"] = 'enabled'
                        moduleInfo["fileDate"] = time.strftime('%Y-%m-%dT%H:%M:%S UTC', time.gmtime(os.path.getmtime(moduleFilename)))
                        mergedImportURLs = []
                        _moduleImportsSubtree = False
                        for _url in importURLs:
                            if _url.startswith("module_import"):
                                for moduleImport in moduleImports:
                                    mergedImportURLs.append(moduleImport + ".py")
                                if _url == "module_import_subtree":
                                    _moduleImportsSubtree = True
                            elif _url == "module_subtree":
                                for _dir in os.listdir(moduleDir):
                                    _subtreeModule = os.path.join(moduleDir,_dir)
                                    if os.path.isdir(_subtreeModule) and _dir != "__pycache__":
                                        mergedImportURLs.append(_subtreeModule)
                            else:
                                mergedImportURLs.append(_url)
                        if parentImportsSubtree and not _moduleImportsSubtree:
                            _moduleImportsSubtree = True
                            for moduleImport in moduleImports:
                                mergedImportURLs.append(moduleImport + ".py")
                        imports = []
                        for _url in mergedImportURLs:
                            if isAbsolute(_url) or os.path.isabs(_url):
                                _importURL = _url # URL is absolute http or local file system
                            else: # check if exists relative to this module's directory
                                _importURL = os.path.join(os.path.dirname(moduleURL), os.path.normpath(_url))
                                if not os.path.exists(_importURL): # not relative to this plugin, assume standard plugin base
                                    _importURL = _url # moduleModuleInfo adjusts relative URL to plugin base
                            _importModuleInfo = moduleModuleInfo(_importURL, reload, _moduleImportsSubtree)
                            if _importModuleInfo:
                                _importModuleInfo["isImported"] = True
                                imports.append(_importModuleInfo)
                        moduleInfo["imports"] =  imports
                        return moduleInfo
                    elif isinstance(item.value, ast.Str): # possible constant used in plugininfo, such as VERSION
                        for assignmentName in item.targets:
                            constantStrings[assignmentName.id] = item.value.s
                elif isinstance(item, ast.ImportFrom):
                    if item.level == 1: # starts with .
                        if item.module is None:  # from . import module1, module2, ...
                            for importee in item.names:
                                if importee.name == '*': #import all submodules
                                    for _file in os.listdir(moduleDir):
                                        if _file != moduleFile and os.path.isfile(_file) and _file.endswith(".py"):
                                            moduleImports.append(_file)
                                elif (os.path.isfile(os.path.join(moduleDir, importee.name + ".py"))
                                      and importee.name not in moduleImports):
                                    moduleImports.append(importee.name)
                        else:
                            modulePkgs = item.module.split('.')
                            modulePath = os.path.join(*modulePkgs)
                            if (os.path.isfile(os.path.join(moduleDir, modulePath) + ".py")
                                and modulePath not in moduleImports):
                                    moduleImports.append(modulePath)
                            for importee in item.names:
                                _importeePfxName = os.path.join(modulePath, importee.name)
                                if (os.path.isfile(os.path.join(moduleDir, _importeePfxName) + ".py")
                                    and _importeePfxName not in moduleImports):
                                        moduleImports.append(_importeePfxName)
                elif isinstance(item, ast.FunctionDef): # possible functionDef used in plugininfo
                    functionDefNames.add(item.name)
            if PLUGIN_TRACE_FILE:
                with open(PLUGIN_TRACE_FILE, "at", encoding='utf-8') as fh:
                    fh.write("Successful module plug-in info: " + moduleFilename + '\n')
        except Exception as err:
            _msg = _("Exception obtaining plug-in module info: {moduleFilename}\n{error}\n{traceback}").format(
                    error=err, moduleFilename=moduleFilename, traceback=traceback.format_tb(sys.exc_info()[2]))
            if PLUGIN_TRACE_FILE:
                with open(PLUGIN_TRACE_FILE, "at", encoding='utf-8') as fh:
                    fh.write(_msg + '\n')
            else:
                print(_msg, file=sys.stderr)

        if f:
            f.close()
    return None

def moduleInfo(pluginInfo):
    moduleInfo = {}
    for name, value in pluginInfo.items():
        if isinstance(value, '_STR_UNICODE'):
            moduleInfo[name] = value
        elif isinstance(value, types.FunctionType):
            moduleInfo.getdefault('classes',[]).append(name)

def loadModule(moduleInfo, packagePrefix=""):
    name = moduleInfo['name']
    moduleURL = moduleInfo['moduleURL']
    moduleFilename = _cntlr.webCache.getfilename(moduleURL, normalize=True, base=_pluginBase)
    if moduleFilename:
        try:
            if os.path.basename(moduleFilename) == "__init__.py" and os.path.isfile(moduleFilename):
                moduleFilename = os.path.dirname(moduleFilename) # want just the dirpart of package
            if os.path.isdir(moduleFilename) and os.path.isfile(os.path.join(moduleFilename, "__init__.py")):
                moduleDir = os.path.dirname(moduleFilename)
                moduleName = os.path.basename(moduleFilename)
                packageImportPrefix = moduleName + "."
            else:
                moduleName = os.path.basename(moduleFilename).partition('.')[0]
                moduleDir = os.path.dirname(moduleFilename)
                packageImportPrefix = packagePrefix
            file, path, description = imp.find_module(moduleName, [moduleDir])
            if file or path: # file returned if non-package module, otherwise just path for package
                try:
                    module = imp.load_module(packagePrefix + moduleName, file, path, description)
                    pluginInfo = module.__pluginInfo__.copy()
                    elementSubstitutionClasses = None
                    if name == pluginInfo.get('name'):
                        pluginInfo["moduleURL"] = moduleURL
                        modulePluginInfos[name] = pluginInfo
                        if 'localeURL' in pluginInfo:
                            # set L10N internationalization in loaded module
                            localeDir = os.path.dirname(module.__file__) + os.sep + pluginInfo['localeURL']
                            try:
                                _gettext = gettext.translation(pluginInfo['localeDomain'], localeDir, getLanguageCodes())
                            except IOError:
                                _gettext = lambda x: x # no translation
                        else:
                            _gettext = lambda x: x
                        for key, value in pluginInfo.items():
                            if key == 'name':
                                if name:
                                    pluginConfig['modules'][name] = moduleInfo
                            elif isinstance(value, types.FunctionType):
                                classModuleNames = pluginConfig['classes'].setdefault(key, [])
                                if name and name not in classModuleNames:
                                    classModuleNames.append(name)
                            if key == 'ModelObjectFactory.ElementSubstitutionClasses':
                                elementSubstitutionClasses = value
                        module._ = _gettext
                        global pluginConfigChanged
                        pluginConfigChanged = True
                    if elementSubstitutionClasses:
                        try:
                            from arelle.ModelObjectFactory import elementSubstitutionModelClass
                            elementSubstitutionModelClass.update(elementSubstitutionClasses)
                        except Exception as err:
                            _msg = _("Exception loading plug-in {name}: processing ModelObjectFactory.ElementSubstitutionClasses").format(
                                    name=name, error=err)
                            if PLUGIN_TRACE_FILE:
                                with open(PLUGIN_TRACE_FILE, "at", encoding='utf-8') as fh:
                                    fh.write(_msg + '\n')
                            else:
                                print(_msg, file=sys.stderr)
                    for importModuleInfo in moduleInfo.get('imports', EMPTYLIST):
                        loadModule(importModuleInfo, packageImportPrefix)
<<<<<<< HEAD
                except (ImportError, AttributeError, SystemError, OSError, SystemExit, TypeError) as err:
                    #_err = sys.exc_info()[1]
                    stack = traceback.format_tb(sys.exc_info()[2])
                    msg = _("Exception loading plug-in {name}: {error}\n{traceback}").format(
                            name=name, error=err, traceback="".join(stack))
=======
                except (ImportError, AttributeError, TypeError, SystemError) as err:
                    _msg = _("Exception loading plug-in {name}: {error}\n{traceback}").format(
                            name=name, error=err, traceback=traceback.format_tb(sys.exc_info()[2]))
>>>>>>> df0458ee
                    if PLUGIN_TRACE_FILE:
                        with open(PLUGIN_TRACE_FILE, "at", encoding='utf-8') as fh:
                            fh.write(msg + '\n')
                    else:
                        print(_msg, file=sys.stderr)

                finally:
                    if file:
                        file.close() # non-package module
        except (EnvironmentError, ImportError, NameError, SyntaxError) as err: #find_module failed, no file to close
            _msg = _("Exception finding plug-in {name}: {error}").format(name=name, error=err)
            if PLUGIN_TRACE_FILE:
                with open(PLUGIN_TRACE_FILE, "at", encoding='utf-8') as fh:
                    fh.write(_msg + '\n')
            else:
                print(_msg, file=sys.stderr)

def pluginClassMethods(className):
    if pluginConfig:
        try:
            pluginMethodsForClass = pluginMethodsForClasses[className]
        except KeyError:
            # load all modules for class
            pluginMethodsForClass = []
            modulesNamesLoaded = set()
            if className in pluginConfig["classes"]:
                for moduleName in pluginConfig["classes"].get(className):
                    if moduleName and moduleName in pluginConfig["modules"] and moduleName not in modulesNamesLoaded:
                        modulesNamesLoaded.add(moduleName) # prevent multiply executing same class
                        moduleInfo = pluginConfig["modules"][moduleName]
                        if moduleInfo["status"] == "enabled":
                            if moduleName not in modulePluginInfos:
                                loadModule(moduleInfo)
                            if moduleName in modulePluginInfos:
                                pluginInfo = modulePluginInfos[moduleName]
                                if className in pluginInfo:
                                    pluginMethodsForClass.append(pluginInfo[className])
            pluginMethodsForClasses[className] = pluginMethodsForClass
        for method in pluginMethodsForClass:
            yield method

def addPluginModule(url):
    moduleInfo = moduleModuleInfo(url)
    if moduleInfo and moduleInfo.get("name"):
        name = moduleInfo["name"]
        removePluginModule(name)  # remove any prior entry for this module
        def _addPluginModule(moduleInfo):
            _name = moduleInfo.get("name")
            if _name:
                # add classes
                for classMethod in moduleInfo["classMethods"]:
                    classMethods = pluginConfig["classes"].setdefault(classMethod, [])
                    _name = moduleInfo["name"]
                    if _name and _name not in classMethods:
                        classMethods.append(_name)
                for importModuleInfo in moduleInfo.get('imports', EMPTYLIST):
                    _addPluginModule(importModuleInfo)
                pluginConfig["modules"][_name] = moduleInfo
        _addPluginModule(moduleInfo)
        global pluginConfigChanged
        pluginConfigChanged = True
        return moduleInfo
    return None

def reloadPluginModule(name):
    if name in pluginConfig["modules"]:
        url = pluginConfig["modules"][name].get("moduleURL")
        if url:
            moduleInfo = moduleModuleInfo(url, reload=True)
            if moduleInfo:
                addPluginModule(url)
                return True
    return False

def removePluginModule(name):
    moduleInfo = pluginConfig["modules"].get(name)
    if moduleInfo and name:
        def _removePluginModule(moduleInfo):
            _name = moduleInfo.get("name")
            if _name:
                for classMethod in moduleInfo["classMethods"]:
                    classMethods = pluginConfig["classes"].get(classMethod)
                    if classMethods and _name and _name in classMethods:
                        classMethods.remove(_name)
                        if not classMethods: # list has become unused
                            del pluginConfig["classes"][classMethod] # remove class
                for importModuleInfo in moduleInfo.get('imports', EMPTYLIST):
                    _removePluginModule(importModuleInfo)
                del pluginConfig["modules"][_name]
        _removePluginModule(moduleInfo)
        global pluginConfigChanged
        pluginConfigChanged = True
        return True
    return False # unable to remove<|MERGE_RESOLUTION|>--- conflicted
+++ resolved
@@ -372,20 +372,12 @@
                                 print(_msg, file=sys.stderr)
                     for importModuleInfo in moduleInfo.get('imports', EMPTYLIST):
                         loadModule(importModuleInfo, packageImportPrefix)
-<<<<<<< HEAD
-                except (ImportError, AttributeError, SystemError, OSError, SystemExit, TypeError) as err:
-                    #_err = sys.exc_info()[1]
-                    stack = traceback.format_tb(sys.exc_info()[2])
-                    msg = _("Exception loading plug-in {name}: {error}\n{traceback}").format(
-                            name=name, error=err, traceback="".join(stack))
-=======
                 except (ImportError, AttributeError, TypeError, SystemError) as err:
                     _msg = _("Exception loading plug-in {name}: {error}\n{traceback}").format(
                             name=name, error=err, traceback=traceback.format_tb(sys.exc_info()[2]))
->>>>>>> df0458ee
                     if PLUGIN_TRACE_FILE:
                         with open(PLUGIN_TRACE_FILE, "at", encoding='utf-8') as fh:
-                            fh.write(msg + '\n')
+                            fh.write(_msg + '\n')
                     else:
                         print(_msg, file=sys.stderr)
 
