'''
Created on Oct 17, 2010

@author: Mark V Systems Limited
(c) Copyright 2010 Mark V Systems Limited, All rights reserved.
'''
import os, datetime, re
from arelle import (ModelDocument, ModelValue, XmlUtil, XbrlConst, UrlUtil)
from arelle.ModelObject import ModelObject
from arelle.ModelDtsObject import ModelConcept

targetNamespaceDatePattern = None
roleTypePattern = None
arcroleTypePattern = None
arcroleDefinitionPattern = None

def checkDTS(val, modelDocument, visited):
    global targetNamespaceDatePattern, roleTypePattern, arcroleTypePattern, arcroleDefinitionPattern
    if targetNamespaceDatePattern is None:
        targetNamespaceDatePattern = re.compile(r"/([12][0-9]{3})-([01][0-9])-([0-3][0-9])|"
                                            r"/([12][0-9]{3})([01][0-9])([0-3][0-9])|")
        roleTypePattern = re.compile(r".*/role/[^/]+")
        arcroleTypePattern = re.compile(r".*/arcrole/[^/]+")
        arcroleDefinitionPattern = re.compile(r"^.*[^\\s]+.*$")  # at least one non-whitespace character
        
    visited.append(modelDocument)
    definesLabelLinkbase = False
    for referencedDocument in modelDocument.referencesDocument.items():
        #6.07.01 no includes
        if referencedDocument[1] == "include":
            val.modelXbrl.error(("EFM.6.07.01", "GFM.1.03.01", "SBR.NL.2.2.0.18"),
                _("Taxonomy schema %(schema)s includes %(include)s, only import is allowed"),
                modelObject=modelDocument,
                    schema=os.path.basename(modelDocument.uri), 
                    include=os.path.basename(referencedDocument[0].uri))
        if referencedDocument[0] not in visited:
            checkDTS(val, referencedDocument[0], visited)
            
    if val.disclosureSystem.standardTaxonomiesDict is None:
        pass
    if (modelDocument.type == ModelDocument.Type.SCHEMA and 
        modelDocument.targetNamespace not in val.disclosureSystem.baseTaxonomyNamespaces and
        modelDocument.uri.startswith(val.modelXbrl.uriDir)):
        
        # check schema contents types
        if val.validateSBRNL:
            definesConcepts = False
            definesLinkroles = False
            definesArcroles = False
            definesLinkParts = False
            definesAbstractItems = False
            definesNonabstractItems = False
            definesTuples = False
            definesEnumerations = False
            definesDimensions = False
            definesDomains = False
            definesHypercubes = False
                
        # 6.7.3 check namespace for standard authority
        targetNamespaceAuthority = UrlUtil.authority(modelDocument.targetNamespace) 
        if targetNamespaceAuthority in val.disclosureSystem.standardAuthorities:
            val.modelXbrl.error(("EFM.6.07.03", "GFM.1.03.03"),
                _("Taxonomy schema %(schema)s namespace %(targetNamespace)s is a disallowed authority"),
                modelObject=modelDocument, schema=os.path.basename(modelDocument.uri), targetNamespace=modelDocument.targetNamespace)
            
        # 6.7.4 check namespace format
        if modelDocument.targetNamespace is None:
            match = None
        elif val.validateEFMorGFM:
            targetNamespaceDate = modelDocument.targetNamespace[len(targetNamespaceAuthority):]
            match = targetNamespaceDatePattern.match(targetNamespaceDate)
        else:
            match = None
        if match is not None:
            try:
                if match.lastindex == 3:
                    datetime.date(int(match.group(1)),int(match.group(2)),int(match.group(3)))
                elif match.lastindex == 6:
                    datetime.date(int(match.group(4)),int(match.group(5)),int(match.group(6)))
                else:
                    match = None
            except ValueError:
                match = None
        if match is None:
            val.modelXbrl.error(("EFM.6.07.04", "GFM.1.03.04"),
                _("Taxonomy schema %(schema)s namespace %(targetNamespace)s must have format http://{authority}/{versionDate}"),
                modelObject=modelDocument, schema=os.path.basename(modelDocument.uri), targetNamespace=modelDocument.targetNamespace)

        if modelDocument.targetNamespace is not None:
            # 6.7.5 check prefix for _
            prefix = XmlUtil.xmlnsprefix(modelDocument.xmlRootElement,modelDocument.targetNamespace)
            if prefix and "_" in prefix:
                val.modelXbrl.error(("EFM.6.07.07", "GFM.1.03.07"),
                    _("Taxonomy schema %(schema)s namespace %(targetNamespace)s prefix %(prefix)s must not have an '_'"),
                    modelObject=modelDocument, schema=os.path.basename(modelDocument.uri), targetNamespace=modelDocument.targetNamespace, prefix=prefix)

            for modelConcept in modelDocument.xmlRootElement.iterdescendants(tag="{http://www.w3.org/2001/XMLSchema}element"):
                if isinstance(modelConcept,ModelConcept):
                    # 6.7.16 name not duplicated in standard taxonomies
                    name = modelConcept.get("name")
                    if name is None: 
                        name = ""
                    concepts = val.modelXbrl.nameConcepts.get(name)
                    if concepts is not None:
                        for c in concepts:
                            if c.modelDocument != modelDocument:
                                if (val.validateEFMorGFM and
                                      not c.modelDocument.uri.startswith(val.modelXbrl.uriDir)):
                                    val.modelXbrl.error(("EFM.6.07.16", "GFM.1.03.18"),
                                        _("Concept %(concept)s is also defined in standard taxonomy schema schema %(standardSchema)s"),
                                        modelObject=c, concept=modelConcept.qname, standardSchema=os.path.basename(c.modelDocument.uri))
                                elif val.validateSBRNL and c.modelDocument != modelDocument:
                                        relSet = val.modelXbrl.relationshipSet(XbrlConst.generalSpecial)
                                        if not (relSet.isRelated(modelConcept, "child", c) or relSet.isRelated(modelConcept, "child", c)):
                                            val.modelXbrl.error("SBR.NL.2.2.2.02",
                                                _("Concept %(concept)s is also defined in standard taxonomy schema %(standardSchema)s without a general-special relationship"),
                                                modelObject=c, concept=modelConcept.qname, standardSchema=os.path.basename(c.modelDocument.uri))
                    # 6.7.17 id properly formed
                    id = modelConcept.id
                    requiredId = (prefix if prefix is not None else "") + "_" + name
                    if val.validateEFMorGFM and id != requiredId:
                        val.modelXbrl.error(("EFM.6.07.17", "GFM.1.03.19"),
                            _("Concept %(concept)s id %(id)s should be $(requiredId)s"),
                            modelObject=modelConcept, concept=modelConcept.qname, id=id, requiredId=requiredId)
                        
                    # 6.7.18 nillable is true
                    nillable = modelConcept.get("nillable")
                    if nillable != "true":
                        val.modelXbrl.error(("EFM.6.07.18", "GFM.1.03.20"),
                            _("Taxonomy schema %(schema)s element %(concept)s nillable %(nillable)s should be 'true'"),
                            modelObject=modelConcept, schema=os.path.basename(modelDocument.uri),
                            concept=name, nillable=nillable)
        
                    if modelConcept is not None:
                        # 6.7.19 not tuple
                        if modelConcept.isTuple:
                            if val.validateEFMorGFM:
                                val.modelXbrl.error(("EFM.6.07.19", "GFM.1.03.21"),
                                    _("Concept %(concept)s is a tuple"),
                                    modelObject=modelConcept, concept=modelConcept.qname)
                            
                        # 6.7.20 no typed domain ref
<<<<<<< HEAD
                        if modelConcept.isTypedDimension is not None:
                            val.modelXbrl.error(
                                _("Taxonomy schema {0} element {1} has typedDomainRef {2}").format(
                                    os.path.basename(modelDocument.uri),
                                    name,
                                    modelConcept.typedDomainElement.qname if modelConcept.typedDomainElement is not None else modelConcept.typedDomainRef),
                                "err", "EFM.6.07.20", "GFM.1.03.22")
=======
                        if modelConcept.isTypedDimension:
                            val.modelXbrl.error(("EFM.6.07.20", "GFM.1.03.22"),
                                _("Concept %(concept)s has typedDomainRef %(typedDomainRef)s"),
                                modelObject=modelConcept, concept=modelConcept.qname,
                                typedDomainRef=modelConcept.typedDomainElement.qname if modelConcept.typedDomainElement is not None else modelConcept.typedDomainRef)
>>>>>>> 63046aaa
                            
                        # 6.7.21 abstract must be duration
                        isDuration = modelConcept.periodType == "duration"
                        if modelConcept.abstract == "true" and not isDuration:
                            val.modelXbrl.error(("EFM.6.07.21", "GFM.1.03.23"),
                                _("Taxonomy schema %(schema)s element %(concept)s is abstract but period type is not duration"),
                                modelObject=modelConcept, schema=os.path.basename(modelDocument.uri), concept=name)
                            
                        # 6.7.22 abstract must be stringItemType
                        ''' removed SEC EFM v.17, Edgar release 10.4, and GFM 2011-04-08
                        if modelConcept.abstract == "true" and modelConcept.typeQname != XbrlConst. qnXbrliStringItemType:
                            val.modelXbrl.error(("EFM.6.07.22", "GFM.1.03.24"),
                                _("Concept %(concept)s  is abstract but type is not xbrli:stringItemType"),
                                modelObject=modelConcept, concept=modelConcept.qname)
    					'''
                        substititutionGroupQname = modelConcept.substitutionGroupQname
                        # 6.7.23 Axis must be subs group dimension
                        if name.endswith("Axis") ^ (substititutionGroupQname == XbrlConst.qnXbrldtDimensionItem):
                            val.modelXbrl.error(("EFM.6.07.23", "GFM.1.03.25"),
                                _("Concept %(concept)s must end in Axis to be in dimensionItem substitution group"),
                                modelObject=modelConcept, concept=modelConcept.qname)
    
                        # 6.7.24 Table must be subs group hypercube
                        if name.endswith("Table") ^ (substititutionGroupQname == XbrlConst.qnXbrldtHypercubeItem):
                            val.modelXbrl.error(("EFM.6.07.24", "GFM.1.03.26"),
                                _("Concept %(concept)s is an Axis but not in hypercubeItem substitution group"),
                                modelObject=modelConcept, schema=os.path.basename(modelDocument.uri), concept=modelConcept.qname)
    
                        # 6.7.25 if neither hypercube or dimension, substitution group must be item
                        if substititutionGroupQname not in (None,
                                                            XbrlConst.qnXbrldtDimensionItem, 
                                                            XbrlConst.qnXbrldtHypercubeItem,
                                                            XbrlConst.qnXbrliItem):                           
                            val.modelXbrl.error(("EFM.6.07.25", "GFM.1.03.27"),
                                _("Concept %(concept)s has disallowed substitution group %(substitutionGroup)s"),
                                modelObject=modelConcept, concept=modelConcept.qname,
                                substitutionGroup=modelConcept.substitutionGroupQname)
                            
                        # 6.7.26 Table must be subs group hypercube
                        if name.endswith("LineItems") and modelConcept.abstract != "true":
                            val.modelXbrl.error(("EFM.6.07.26", "GFM.1.03.28"),
                                _("Concept %(concept)s is a LineItems but not abstract"),
                                modelObject=modelConcept, concept=modelConcept.qname)
    
                        # 6.7.27 type domainMember must end with Domain or Member
                        conceptType = modelConcept.type
                        isDomainItemType = conceptType is not None and conceptType.isDomainItemType
                        endsWithDomainOrMember = name.endswith("Domain") or name.endswith("Member")
                        if isDomainItemType != endsWithDomainOrMember:
                            val.modelXbrl.error(("EFM.6.07.27", "GFM.1.03.29"),
                                _("Concept %(concept)s must end with Domain or Member for type of domainItemType"),
                                modelObject=modelConcept, concept=modelConcept.qname)
    
                        # 6.7.28 domainItemType must be duration
                        if isDomainItemType and not isDuration:
                            val.modelXbrl.error(("EFM.6.07.28", "GFM.1.03.30"),
                                _("Concept %(concept)s is a domainItemType and must be periodType duration"),
                                modelObject=modelConcept, concept=modelConcept.qname)
                        
                        if val.validateSBRNL:
                            definesConcepts = True
                            if modelConcept.isTuple:
                                definesTuples = True
                                if modelConcept.abstract == "true":
                                    val.modelXbrl.error("SBR.NL.2.2.2.03",
                                        _("Concept %(concept)s is an abstract tuple"),
                                        modelObject=modelConcept, concept=modelConcept.qname)
                                if tupleCycle(val,modelConcept):
                                    val.modelXbrl.error("SBR.NL.2.2.2.07",
                                        _("Tuple %(concept)s has a tuple cycle"),
                                        modelObject=modelConcept, concept=modelConcept.qname)
                                if modelConcept.nillable != "false" and modelConcept.isRoot:
                                    val.modelXbrl.error("SBR.NL.2.2.2.17",
                                        _("Tuple %(concept)s must have nillable='false'"),
                                        modelObject=modelConcept, concept=modelConcept.qname)
                            if modelConcept.abstract == "true":
                                if modelConcept.isRoot:
                                    if modelConcept.nillable != "false":
                                        val.modelXbrl.error("SBR.NL.2.2.2.16",
                                            _("Abstract root concept %(concept)s must have nillable='false'"),
                                        modelObject=modelConcept, concept=modelConcept.qname)
                                    if modelConcept.typeQname != XbrlConst.qnXbrliStringItemType:
                                        val.modelXbrl.error("SBR.NL.2.2.2.21",
                                            _("Abstract root concept %(concept)s must have type='xbrli:stringItemType'"),
                                        modelObject=modelConcept, concept=modelConcept.qname)
                                else: # not root
                                    if modelConcept.isItem:
                                        val.modelXbrl.error("SBR.NL.2.2.2.31",
                                            _("Taxonomy schema {0} abstract item %(concept)s must not be a child of a tuple"),
                                            modelObject=modelConcept, concept=modelConcept.qname)
                                if modelConcept.balance:
                                    val.modelXbrl.error("SBR.NL.2.2.2.22",
                                        _("Abstract concept %(concept)s must not have a balance attribute"),
                                        modelObject=modelConcept, concept=modelConcept.qname)
                                if modelConcept.isTuple:
                                    val.modelXbrl.error("SBR.NL.2.2.2.31",
                                        _("Tuple %(concept)s must not be abstract"),
                                        modelObject=modelConcept, concept=modelConcept.qname)
                                if modelConcept.isHypercubeItem:
                                    definesHypercubes = True
                                elif modelConcept.isDimensionItem:
                                    definesDimensions = True
                                elif substititutionGroupQname.localName == "domainItem":
                                    definesDomains = True
                                elif modelConcept.isItem:
                                    definesAbstractItems = True
                            else:   # not abstract
                                if not (modelConcept.label(preferredLabel=XbrlConst.documentationLabel,fallbackToQname=False,lang="nl") or
                                        val.modelXbrl.relationshipSet(XbrlConst.conceptReference).fromModelObject(c)):
                                    val.modelXbrl.error("SBR.NL.2.2.2.28",
                                        _("Concept %(concept)s must have a documentation label or reference"),
                                        modelObject=modelConcept, concept=modelConcept.qname)
                            if modelConcept.balance and not modelConcept.instanceOfType(XbrlConst.qnXbrliMonetaryItemType):
                                val.modelXbrl.error("SBR.NL.2.2.2.24",
                                    _("Non-monetary concept %(concept)s must not have a balance attribute"),
                                    modelObject=modelConcept, concept=modelConcept.qname)
                            if not modelConcept.label(fallbackToQname=False,lang="nl"):
                                val.modelXbrl.error("SBR.NL.2.2.2.26",
                                    _("Concept %(concept)s must have a standard label in language 'nl'"),
                                    modelObject=modelConcept, concept=modelConcept.qname)
                            if not modelConcept.isRoot:    # tuple child
                                if modelConcept.get("maxOccurs") is not None and modelConcept.get("maxOccurs") != "1":
                                    val.modelXbrl.error("SBR.NL.2.2.2.30",
                                        _("Tuple concept %(concept)s must have maxOccurs='1'"),
                                        modelObject=modelConcept, concept=modelConcept.qname)
                            if modelConcept.isLinkPart:
                                definesLinkParts = True
                                val.modelXbrl.error("SBR.NL.2.2.5.01",
                                    _("Link:part concept %(concept)s is not allowed"),
                                    modelObject=modelConcept, concept=modelConcept.qname)
                            if modelConcept.isTypedDimension:
                                domainElt = modelConcept.typedDomainElement
                                if domainElt is not None and domainElt.localName == "complexType":
                                    val.modelXbrl.error("SBR.NL.2.2.8.02",
                                        _("Typed dimension %(concept)s domain element %(typedDomainElement)s has disallowed complex content"),
                                        modelObject=modelConcept, concept=modelConcept.qname,
                                        typedDomainElement=domainElt.qname)

        # 6.7.8 check for embedded linkbase
        for e in modelDocument.xmlRootElement.iterdescendants(tag="{http://www.xbrl.org/2003/linkbase}linkbase"):
            if isinstance(e,ModelObject):
                val.modelXbrl.error(("EFM.6.07.08", "GFM.1.03.08"),
                    _("Taxonomy schema %(schema)s contains an embedded linkbase"),
                    modelObject=e, schema=os.path.basename(modelDocument.uri))
                break

        requiredUsedOns = {XbrlConst.qnLinkPresentationLink,
                           XbrlConst.qnLinkCalculationLink,
                           XbrlConst.qnLinkDefinitionLink}

        # 6.7.9 role types authority
        for e in modelDocument.xmlRootElement.iterdescendants(tag="{http://www.xbrl.org/2003/linkbase}roleType"):
            if isinstance(e,ModelObject):
                roleURI = e.get("roleURI")
                if targetNamespaceAuthority != UrlUtil.authority(roleURI):
                    val.modelXbrl.error(("EFM.6.07.09", "GFM.1.03.09"),
                        _("RoleType %(roleType)s does not match authority %(targetNamespaceAuthority)s"),
                        modelObject=e, roleType=roleURI, targetNamespaceAuthority=targetNamespaceAuthority)
                # 6.7.9 end with .../role/lc3 name
                if not roleTypePattern.match(roleURI):
                    val.modelXbrl.warning(("EFM.6.07.09", "GFM.1.03.09"),
                        "RoleType %(roleType)s should end with /role/{LC3name}",
                        modelObject=e, roleType=roleURI)
                    
                # 6.7.10 only one role type declaration in DTS
                modelRoleTypes = val.modelXbrl.roleTypes.get(roleURI)
                if modelRoleTypes is not None:
                    if len(modelRoleTypes) > 1:
                        val.modelXbrl.error(("EFM.6.07.10", "GFM.1.03.10"),
                            _("RoleType %(roleType)s is defined in multiple taxonomies"),
                            modelObject=e, roleType=roleURI)
                    elif len(modelRoleTypes) == 1:
                        # 6.7.11 used on's for pre, cal, def if any has a used on
                        usedOns = modelRoleTypes[0].usedOns
                        if not usedOns.isdisjoint(requiredUsedOns) and len(requiredUsedOns - usedOns) > 0:
                            val.modelXbrl.error(("EFM.6.07.11", "GFM.1.03.11"),
                                _("RoleType %(roleType)s missing used on %(usedOn)s"),
                                modelObject=e, roleType=roleURI, usedOn=requiredUsedOns - usedOns)
                            
                        # 6.7.12 definition match pattern
                        definition = modelRoleTypes[0].definitionNotStripped
                        if (val.disclosureSystem.roleDefinitionPattern is not None and
                            (definition is None or not val.disclosureSystem.roleDefinitionPattern.match(definition))):
                            val.modelXbrl.error(("EFM.6.07.12", "GFM.1.03.12-14"),
                                _("RoleType %(roleType)s definition \"%(definition)s\" must match {Sortcode} - {Type} - {Title}"),
                                modelObject=e, roleType=roleURI, definition=definition)
                        
                    if val.validateSBRNL and (usedOns & XbrlConst.standardExtLinkQnames):
                        definesLinkroles = True

        # 6.7.13 arcrole types authority
        for e in modelDocument.xmlRootElement.iterdescendants(tag="{http://www.xbrl.org/2003/linkbase}arcroleType"):
            if isinstance(e,ModelObject):
                arcroleURI = e.get("arcroleURI")
                if targetNamespaceAuthority != UrlUtil.authority(arcroleURI):
                    val.modelXbrl.error(("EFM.6.07.13", "GFM.1.03.15"),
                        _("ArcroleType %(arcroleType)s does not match authority %(targetNamespaceAuthority)s"),
                        modelObject=e, arcroleType=arcroleURI, targetNamespaceAuthority=targetNamespaceAuthority)
                # 6.7.13 end with .../arcrole/lc3 name
                if not arcroleTypePattern.match(arcroleURI):
                    val.modelXbrl.warning(("EFM.6.07.13", "GFM.1.03.15"),
                        _("ArcroleType %(arcroleType)s should end with /arcrole/{LC3name}"),
                        modelObject=e, arcroleType=arcroleURI)
                    
                # 6.7.14 only one arcrole type declaration in DTS
                modelRoleTypes = val.modelXbrl.arcroleTypes[arcroleURI]
                if len(modelRoleTypes) > 1:
                    val.modelXbrl.error(("EFM.6.07.14", "GFM.1.03.16"),
                        _("ArcroleType %(arcroleType)s is defined in multiple taxonomies"),
                        modelObject=e, arcroleType=arcroleURI)
                    
                # 6.7.15 definition match pattern
                definition = modelRoleTypes[0].definition
                if definition is None or not arcroleDefinitionPattern.match(definition):
                    val.modelXbrl.error(("EFM.6.07.15", "GFM.1.03.17"),
                        _("ArcroleType %(arcroleType)s definition must be non-empty"),
                        modelObject=e, arcroleType=arcroleURI)
    
                if val.validateSBRNL:
                    definesArcroles = True
        if val.validateSBRNL and (definesLinkroles + definesArcroles + definesLinkParts +
                                  definesAbstractItems + definesNonabstractItems + definesTuples +
                                  definesEnumerations + definesDimensions + definesDomains + 
                                  definesHypercubes) > 1:
            schemaContents = []
            if definesLinkroles: schemaContents.append(_("linkroles"))
            if definesArcroles: schemaContents.append(_("arcroles"))
            if definesLinkParts: schemaContents.append(_("link parts"))
            if definesAbstractItems: schemaContents.append(_("abstract items"))
            if definesNonabstractItems: schemaContents.append(_("nonabstract items"))
            if definesTuples: schemaContents.append(_("tuples"))
            if definesEnumerations: schemaContents.append(_("enumerations"))
            if definesDimensions: schemaContents.append(_("dimensions"))
            if definesDomains: schemaContents.append(_("domains"))
            if definesHypercubes: schemaContents.append(_("hypercubes"))
            val.modelXbrl.error("SBR.NL.2.2.1.01",
                _("Taxonomy schema %(schema)s may only define one of these: %(contents)s"),
                modelObject=val.modelXbrl,
                schema=os.path.basename(modelDocument.uri), contents=', '.join(schemaContents))

    visited.remove(modelDocument)
    
def tupleCycle(val, concept, ancestorTuples=None):
    if ancestorTuples is None: ancestorTuples = set()
    if concept in ancestorTuples:
        return True
    ancestorTuples.add(concept)
    if concept.type is not None:
        for elementQname in concept.type.elements:
            childConcept = val.modelXbrl.qnameConcepts.get(elementQname)
            if childConcept is not None and tupleCycle(val, childConcept, ancestorTuples):
                return True
    ancestorTuples.discard(concept)
    return False<|MERGE_RESOLUTION|>--- conflicted
+++ resolved
@@ -1,9 +1,9 @@
-'''
+"""
 Created on Oct 17, 2010
 
 @author: Mark V Systems Limited
 (c) Copyright 2010 Mark V Systems Limited, All rights reserved.
-'''
+"""
 import os, datetime, re
 from arelle import (ModelDocument, ModelValue, XmlUtil, XbrlConst, UrlUtil)
 from arelle.ModelObject import ModelObject
@@ -140,21 +140,11 @@
                                     modelObject=modelConcept, concept=modelConcept.qname)
                             
                         # 6.7.20 no typed domain ref
-<<<<<<< HEAD
-                        if modelConcept.isTypedDimension is not None:
-                            val.modelXbrl.error(
-                                _("Taxonomy schema {0} element {1} has typedDomainRef {2}").format(
-                                    os.path.basename(modelDocument.uri),
-                                    name,
-                                    modelConcept.typedDomainElement.qname if modelConcept.typedDomainElement is not None else modelConcept.typedDomainRef),
-                                "err", "EFM.6.07.20", "GFM.1.03.22")
-=======
                         if modelConcept.isTypedDimension:
                             val.modelXbrl.error(("EFM.6.07.20", "GFM.1.03.22"),
                                 _("Concept %(concept)s has typedDomainRef %(typedDomainRef)s"),
                                 modelObject=modelConcept, concept=modelConcept.qname,
                                 typedDomainRef=modelConcept.typedDomainElement.qname if modelConcept.typedDomainElement is not None else modelConcept.typedDomainRef)
->>>>>>> 63046aaa
                             
                         # 6.7.21 abstract must be duration
                         isDuration = modelConcept.periodType == "duration"
