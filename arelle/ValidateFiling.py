--- conflicted
+++ resolved
@@ -1,10 +1,10 @@
-# -*- encoding: UTF-8 -*-
-'''
+# -*- encoding: utf-8 -*-
+"""
 Created on Oct 17, 2010
 
 @author: Mark V Systems Limited
 (c) Copyright 2010 Mark V Systems Limited, All rights reserved.
-'''
+"""
 import xml.dom, xml.parsers
 import os, re, collections, datetime
 from collections import defaultdict
@@ -24,20 +24,7 @@
 
 class ValidateFiling(ValidateXbrl.ValidateXbrl):
     def __init__(self, modelXbrl):
-<<<<<<< HEAD
         super(ValidateFiling, self).__init__(modelXbrl)
-        # TODO: These should be class variables, not instance
-        self.datePattern = re.compile(r"([12][0-9]{3})-([01][0-9])-([0-3][0-9])")
-        self.GFMcontextDatePattern = re.compile(r"^[12][0-9]{3}-[01][0-9]-[0-3][0-9]$")
-        self.targetNamespaceDatePattern = re.compile(r"/([12][0-9]{3})-([01][0-9])-([0-3][0-9])|"
-                                                r"/([12][0-9]{3})([01][0-9])([0-3][0-9])|")
-        self.roleTypePattern = re.compile(r".*/role/[^/]+")
-        self.arcroleTypePattern = re.compile(r".*/arcrole/[^/]+")
-        self.arcroleDefinitionPattern = re.compile(r"^.*[^\\s]+.*$")  # at least one non-whitespace character
-
-        self.signOrCurrency = re.compile("^(-)[0-9]+|[^eE](-)[0-9]+|(\\()[0-9].*(\\))|([$\u20ac£¥])")
-=======
-        super().__init__(modelXbrl)
         
         global datePattern, GFMcontextDatePattern, signOrCurrencyPattern
         
@@ -45,7 +32,6 @@
             datePattern = re.compile(r"([12][0-9]{3})-([01][0-9])-([0-3][0-9])")
             GFMcontextDatePattern = re.compile(r"^[12][0-9]{3}-[01][0-9]-[0-3][0-9]$")
             signOrCurrencyPattern = re.compile("^(-)[0-9]+|[^eE](-)[0-9]+|(\\()[0-9].*(\\))|([$\u20ac£¥])")
->>>>>>> 63046aaa
 
     def validate(self, modelXbrl, parameters=None):
         if not hasattr(modelXbrl.modelDocument, "xmlDocument"): # not parsed
@@ -102,14 +88,6 @@
                         if not entityIdentifierValue:
                             entityIdentifierValue = entityIdentifier
                         elif entityIdentifier != entityIdentifierValue:
-<<<<<<< HEAD
-                            modelXbrl.error(
-                                _("Multiple {0}s: {1}, {2}").format(
-                                           disclosureSystem.identifierValueName,
-                                           entityIdentifierValue, entityIdentifier), 
-                                "err", "EFM.6.05.03", "GFM.1.02.03")
-                self.modelXbrl.profileActivity("... filer identifier checks")
-=======
                             modelXbrl.error(("EFM.6.05.03", "GFM.1.02.03"),
                                 _("Multiple %(entityIdentifierName)ss: %(entityIdentifer)s, %(entityIdentifer2)s"),
                                 modelObject=entityIdentifierElt,  
@@ -117,7 +95,6 @@
                                 entityIdentifer=entityIdentifierValue,
                                 entityIdentifer2=entityIdentifier) 
                 self.modelXbrl.profileActivity("... filer identifier checks", minTimeToShow=1.0)
->>>>>>> 63046aaa
     
             #6.5.7 duplicated contexts
             contexts = modelXbrl.contexts.values()
@@ -317,19 +294,12 @@
                     if f.localName == "nonFraction" or f.localName == "fraction":
                         syms = signOrCurrencyPattern.findall(f.text)
                         if syms:
-<<<<<<< HEAD
-                            modelXbrl.error(_('ix-numeric Fact {0} of context {1} has a sign or currency symbol "{2}" in "{3}"').format(
-                                     f.qname, f.contextID, "".join(s for t in syms for s in t), f.text),
-                                "err", "EFM.N/A", "GFM.1.10.18")
-            self.modelXbrl.profileActivity("... filer fact checks")
-=======
                             modelXbrl.error(("EFM.N/A", "GFM.1.10.18"),
                                 'ix-numeric Fact %(fact)s of context %(contextID)s has a sign or currency symbol "%(value)s" in "%(text)s"',
                                 modelObject=f, fact=f.qname, contextID=factContextID, 
                                 value="".join(s for t in syms for s in t), text=f.text)
                             
             self.modelXbrl.profileActivity("... filer fact checks", minTimeToShow=1.0)
->>>>>>> 63046aaa
     
             if len(contextIDs) > 0:
                 modelXbrl.error(("EFM.6.05.08", "GFM.1.02.08"),
@@ -539,20 +509,11 @@
                 else:
                     dateMatch = datePattern.match(documentPeriodEndDate)
                     if not dateMatch or dateMatch.lastindex != 3:
-<<<<<<< HEAD
-                        modelXbrl.error(
-                            _("{0} is in the default context is incorrect '{1}'").format(
-                                disclosureSystem.deiDocumentPeriodEndDateElement,
-                                documentPeriodEndDate), 
-                            "err", "EFM.6.05.20", "GFM.3.02.01")
-            self.modelXbrl.profileActivity("... filer label and text checks")
-=======
                         modelXbrl.error(("EFM.6.05.20", "GFM.3.02.01"),
                             _("%(elementName)s is in the default context is incorrect '%(date)s'"),
                             modelXbrl=modelXbrl, elementName=disclosureSystem.deiDocumentPeriodEndDateElement,
                             date=documentPeriodEndDate)
             self.modelXbrl.profileActivity("... filer label and text checks", minTimeToShow=1.0)
->>>>>>> 63046aaa
     
             if self.validateEFM:
                 if amendmentFlag == "true" and not amendmentDescription:
@@ -653,18 +614,10 @@
                         disclosureSystem.deiDocumentFiscalYearFocusElement, 
                         disclosureSystem.deiFilerNameElement):
                     if deiItem not in deiItems or deiItems[deiItem] == "":
-<<<<<<< HEAD
-                        modelXbrl.error(
-                            _("dei:{0} is required in the default context").format(
-                                  deiItem), 
-                            "err", "GFM.3.02.01")
-            self.modelXbrl.profileActivity("... filer required facts checks")
-=======
                         modelXbrl.error("GFM.3.02.01",
                             _("dei:%(elementName)s is required in the default context"),
                             modelXbrl=modelXbrl, elementName=deiItem)
             self.modelXbrl.profileActivity("... filer required facts checks", minTimeToShow=1.0)
->>>>>>> 63046aaa
     
             #6.5.27 footnote elements, etc
             footnoteLinkNbr = 0
@@ -741,20 +694,11 @@
                                             foundFact = True
                                             break
                                     if not foundFact:
-<<<<<<< HEAD
-                                        modelXbrl.error(
-                                            _("FootnoteLink {0} footnote {1} has no linked fact").format(
-                                                footnoteLinkNbr, 
-                                                child.get("{http://www.w3.org/1999/xlink}label")), 
-                                            "err", "EFM.6.05.33", "GFM.1.02.24")
-            self.modelXbrl.profileActivity("... filer rfootnotes checks")
-=======
                                         modelXbrl.error(("EFM.6.05.33", "GFM.1.02.24"),
                                             _("FootnoteLink %(footnoteLinkNumber)s footnote %(xlinkLabel)s has no linked fact"),
                                             modelObject=child, footnoteLinkNumber=footnoteLinkNbr, 
                                             xlinkLabel=child.get("{http://www.w3.org/1999/xlink}label"))
             self.modelXbrl.profileActivity("... filer rfootnotes checks", minTimeToShow=1.0)
->>>>>>> 63046aaa
 
         # all-labels and references checks
         defaultLangStandardLabels = {}
@@ -818,18 +762,10 @@
                 if concept.modelDocument.targetNamespace not in disclosureSystem.standardTaxonomiesDict:
                     if (concept not in presentationRelationshipSet.toModelObject(concept) and
                         concept not in presentationRelationshipSet.fromModelObject(concept)):
-<<<<<<< HEAD
-                        modelXbrl.error(
-                            _("Concept {0} not referred to by presentation relationship.").format(
-                                concept.qname),
-                            "err", "SBR.NL.2.2.0.21")
-        self.modelXbrl.profileActivity("... filer concepts checks")
-=======
                         modelXbrl.error("SBR.NL.2.2.0.21",
                             _("Concept %(concept)s not referred to by presentation relationship."),
                             modelObject=concept, concept=concept.qname)
         self.modelXbrl.profileActivity("... filer concepts checks", minTimeToShow=1.0)
->>>>>>> 63046aaa
 
         defaultLangStandardLabels = None #dereference
 
