<?xml version='1.0' encoding='UTF-8'?>
<testcases name="DBA">
    <testcase uri='fr/fr1-testcase.xml' />
    <testcase uri='fr/fr7-testcase.xml' />
<<<<<<< HEAD
    <testcase uri='fr/fr24-testcase.xml' />
    <testcase uri='fr/fr25-testcase.xml' />
=======
    <testcase uri='fr/fr20-testcase.xml' />
>>>>>>> 2543c8e7
    <testcase uri='fr/fr34-testcase.xml' />
    <testcase uri='fr/fr35-testcase.xml' />
    <testcase uri='fr/fr36-testcase.xml' />
    <testcase uri='fr/fr37-testcase.xml' />
    <testcase uri='fr/fr41-testcase.xml' />
    <testcase uri='fr/fr48-testcase.xml' />
    <testcase uri='fr/fr52-testcase.xml' />
    <testcase uri='fr/fr53-testcase.xml' />
    <testcase uri='fr/fr56-testcase.xml' />
    <testcase uri='fr/fr63-testcase.xml' />
    <testcase uri='fr/fr71-testcase.xml' />
    <testcase uri='fr/fr72-testcase.xml' />
    <testcase uri='fr/fr74-testcase.xml' />
    <testcase uri='fr/fr75-testcase.xml' />
    <testcase uri='fr/fr77-testcase.xml' />
    <testcase uri='fr/fr81-testcase.xml' />
    <testcase uri='fr/fr92-testcase.xml' />
    <testcase uri='fr/valid-testcase.xml' />
</testcases><|MERGE_RESOLUTION|>--- conflicted
+++ resolved
@@ -2,12 +2,9 @@
 <testcases name="DBA">
     <testcase uri='fr/fr1-testcase.xml' />
     <testcase uri='fr/fr7-testcase.xml' />
-<<<<<<< HEAD
+    <testcase uri='fr/fr20-testcase.xml' />
     <testcase uri='fr/fr24-testcase.xml' />
     <testcase uri='fr/fr25-testcase.xml' />
-=======
-    <testcase uri='fr/fr20-testcase.xml' />
->>>>>>> 2543c8e7
     <testcase uri='fr/fr34-testcase.xml' />
     <testcase uri='fr/fr35-testcase.xml' />
     <testcase uri='fr/fr36-testcase.xml' />
