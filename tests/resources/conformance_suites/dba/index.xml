<?xml version='1.0' encoding='UTF-8'?>
<testcases name="DBA">
    <testcase uri='fr/fr1-testcase.xml' />
    <testcase uri='fr/fr7-testcase.xml' />
    <testcase uri='fr/fr34-testcase.xml' />
    <testcase uri='fr/fr41-testcase.xml' />
    <testcase uri='fr/fr48-testcase.xml' />
    <testcase uri='fr/fr52-testcase.xml' />
    <testcase uri='fr/fr53-testcase.xml' />
    <testcase uri='fr/fr56-testcase.xml' />
<<<<<<< HEAD
    <testcase uri='fr/fr71-testcase.xml' />
=======
    <testcase uri='fr/fr63-testcase.xml' />
>>>>>>> 5da12130
    <testcase uri='fr/fr74-testcase.xml' />
    <testcase uri='fr/fr75-testcase.xml' />
    <testcase uri='fr/fr77-testcase.xml' />
    <testcase uri='fr/fr81-testcase.xml' />
    <testcase uri='fr/fr92-testcase.xml' />
    <testcase uri='fr/valid-testcase.xml' />
</testcases><|MERGE_RESOLUTION|>--- conflicted
+++ resolved
@@ -8,11 +8,8 @@
     <testcase uri='fr/fr52-testcase.xml' />
     <testcase uri='fr/fr53-testcase.xml' />
     <testcase uri='fr/fr56-testcase.xml' />
-<<<<<<< HEAD
+    <testcase uri='fr/fr63-testcase.xml' />
     <testcase uri='fr/fr71-testcase.xml' />
-=======
-    <testcase uri='fr/fr63-testcase.xml' />
->>>>>>> 5da12130
     <testcase uri='fr/fr74-testcase.xml' />
     <testcase uri='fr/fr75-testcase.xml' />
     <testcase uri='fr/fr77-testcase.xml' />
