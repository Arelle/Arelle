from pathlib import PurePath, Path

from tests.integration_tests.validation.assets import NL_PACKAGES
from tests.integration_tests.validation.conformance_suite_config import ConformanceSuiteConfig, ConformanceSuiteAssetConfig, AssetSource

config = ConformanceSuiteConfig(
    args=[
        '--disclosureSystem', 'NL-INLINE-2024',
        '--baseTaxonomyValidation', 'none',
        '--testcaseResultsCaptureWarnings',
    ],
    assets=[
        ConformanceSuiteAssetConfig.conformance_suite(
            Path('conformance-suite-2024-sbr-domein-handelsregister.zip'),
            entry_point=Path('conformance-suite-2024-sbr-domein-handelsregister/index.xml'),
            public_download_url='https://www.sbr-nl.nl/sites/default/files/2025-04/conformance-suite-2024-sbr-domein-handelsregister.zip',
            source=AssetSource.S3_PUBLIC,
        ),
        *NL_PACKAGES['NL-INLINE-2024'],
    ],
    expected_additional_testcase_errors={f"conformance-suite-2024-sbr-domein-handelsregister/tests/{s}": val for s, val in {
        'G3-1-3_1/index.xml:TC2_invalid': {
            'scenarioNotUsedInExtensionTaxonomy': 1,  # Also fails 4.2.1.1
        },
        'G3-5-3_1/index.xml:TC2_invalid': {
            'arelle:ixdsTargetNotDefined': 1,
            'extensionTaxonomyWrongFilesStructure': 1,
            # This test is looking at the usage of the target attribute and does not import the correct taxonomy urls
            'requiredEntryPointNotImported': 1,
            'incorrectKvkTaxonomyVersionUsed': 1,
        },
        'G3-6-3_3/index.xml:TC2_invalid': {
            # Testcase expects only 3.6.3.3, but has a filename that has invalid characters (3.6.3.3)
            # AND {base} with > 20 characters (3.6.3.1)
            'baseComponentInDocumentNameExceedsTwentyCharacters': 1,
        },
        'G3-7-1_1/index.xml:TC2_invalid': {
            'message:valueKvKIdentifier': 13,
            'nonIdenticalIdentifier': 1,
        },
        'G4-1-2_1/index.xml:TC2_valid': {
            'undefinedLanguageForTextFact': 1,
            'taggedTextFactOnlyInLanguagesOtherThanLanguageOfAReport': 5,
        },
        'G4-1-2_2/index.xml:TC2_invalid': {
            'incorrectSummationItemArcroleUsed': 1,  # Also fails 4.4.1.1
            # Test imports https://www.nltaxonomie.nl/kvk/2024-03-31/kvk-annual-report-nlgaap-ext.xsd which is the draft taxonomy and not the final
            'requiredEntryPointNotImported': 1,
        },
<<<<<<< HEAD
=======
        'G4-4-2_1/index.xml:TC2_invalid': {
            'closedNegativeHypercubeInDefinitionLinkbase': 1,  # Also fails 4.4.2.3
        },
        'G5-1-3_1/index.xml:TC1_valid': {
            'extensionTaxonomyWrongFilesStructure': 1,
            # This test is looking at the import of the Other GAAP entry point and thus does not import
            # the standard GAAP or IFRS
            'requiredEntryPointNotImported': 1,
            'incorrectKvkTaxonomyVersionUsed': 1,
        },
        'G5-1-3_2/index.xml:TC1_valid': {
            'extensionTaxonomyWrongFilesStructure': 1,
            # This test is looking at the import of the Other GAAP entry point and thus does not import
            # the standard GAAP or IFRS
            'requiredEntryPointNotImported': 1,
            'incorrectKvkTaxonomyVersionUsed': 1,
        },
>>>>>>> ac3e8ca1
        'RTS_Annex_II_Par_1_RTS_Annex_IV_par_7/index.xml:TC2_valid': {
            'undefinedLanguageForTextFact': 1,
            'taggedTextFactOnlyInLanguagesOtherThanLanguageOfAReport': 5,
        },
        'RTS_Annex_IV_Par_1_G3-1-4_1/index.xml:TC2_invalid': {
            'message:valueKvKIdentifier': 13,
            'nonIdenticalIdentifier': 1,
        },
        'RTS_Annex_IV_Par_1_G3-1-4_2/index.xml:TC2_invalid': {
            'message:valueKvKIdentifier': 13,
        },
        'RTS_Annex_IV_Par_2_G3-1-1_2/index.xml:TC2_invalid': {
            'message:lei-identifier-format': 105,
            'message:valueKvKIdentifierScheme': 105,
        },
        'RTS_Annex_IV_Par_6/index.xml:TC2_valid': {
            'undefinedLanguageForTextFact': 1,
            'taggedTextFactOnlyInLanguagesOtherThanLanguageOfAReport': 5,
        },
    }.items()},
    expected_failure_ids=frozenset([
        # Conformance Suite Errors
        'conformance-suite-2024-sbr-domein-handelsregister/tests/G3-3-1_2/index.xml:TC3_invalid',  # Expects an error code with a preceding double quote. G3-3-1_3 expects the same code without the typo.
        'conformance-suite-2024-sbr-domein-handelsregister/tests/G3-4-1_1/index.xml:TC2_invalid',  # Produces: [err:XPTY0004] Variable set Het entity identifier scheme dat bij dit feit hoort MOET het standaard KVK identifier scheme zijn
        'conformance-suite-2024-sbr-domein-handelsregister/tests/G3-4-1_2/index.xml:TC2_invalid',  # Expects fractionElementUsed”.  Note the double quote at the end.
        'conformance-suite-2024-sbr-domein-handelsregister/tests/G3-4-2_1/index.xml:TC2_invalid',  # Produces 'EFM.6.03.11' and 'NL.NL-KVK.3.4.2.1.htmlOrXmlBaseUsed'
        'conformance-suite-2024-sbr-domein-handelsregister/tests/G4-2-0_2/index.xml:TC2_invalid',  # Expects fractionElementUsed”.  Note the double quote at the end.
        'conformance-suite-2024-sbr-domein-handelsregister/tests/G4-4-1_1/index.xml:TC2_invalid',  # Expects IncorrectSummationItemArcroleUsed.  Note the capital first character.
        'conformance-suite-2024-sbr-domein-handelsregister/tests/RTS_Annex_IV_Par_2_G3-1-1_1/index.xml:TC2_invalid',  # Expects NonIdenticalIdentifier instead of nonIdenticalIdentifier (note the cap N)


        # Not Implemented
        'conformance-suite-2024-sbr-domein-handelsregister/tests/G3-5-1_1/index.xml:TC3_invalid',
        'conformance-suite-2024-sbr-domein-handelsregister/tests/G3-5-1_1/index.xml:TC4_invalid',
        'conformance-suite-2024-sbr-domein-handelsregister/tests/G3-5-1_2/index.xml:TC2_invalid',
        'conformance-suite-2024-sbr-domein-handelsregister/tests/G3-5-1_3/index.xml:TC2_invalid',
        'conformance-suite-2024-sbr-domein-handelsregister/tests/G3-5-1_4/index.xml:TC2_invalid',
        'conformance-suite-2024-sbr-domein-handelsregister/tests/G3-5-1_5/index.xml:TC2_invalid',
        'conformance-suite-2024-sbr-domein-handelsregister/tests/G3-5-1_5/index.xml:TC3_invalid',
        'conformance-suite-2024-sbr-domein-handelsregister/tests/G3-6-2_1/index.xml:TC2_invalid',
        'conformance-suite-2024-sbr-domein-handelsregister/tests/G4-2-2_2/index.xml:TC2_invalid',
        'conformance-suite-2024-sbr-domein-handelsregister/tests/G4-2-3_1/index.xml:TC2_invalid',
        'conformance-suite-2024-sbr-domein-handelsregister/tests/G4-3-1_1/index.xml:TC2_invalid',
        'conformance-suite-2024-sbr-domein-handelsregister/tests/G4-3-1_1/index.xml:TC3_invalid',
        'conformance-suite-2024-sbr-domein-handelsregister/tests/G4-3-1_1/index.xml:TC4_invalid',
        'conformance-suite-2024-sbr-domein-handelsregister/tests/G4-3-2_1/index.xml:TC2_invalid',
        'conformance-suite-2024-sbr-domein-handelsregister/tests/G4-4-2_4/index.xml:TC2_invalid',
        'conformance-suite-2024-sbr-domein-handelsregister/tests/G4-4-3_1/index.xml:TC2_invalid',
        'conformance-suite-2024-sbr-domein-handelsregister/tests/G4-4-3_1/index.xml:TC3_invalid',
        'conformance-suite-2024-sbr-domein-handelsregister/tests/G4-4-3_2/index.xml:TC2_invalid',
        'conformance-suite-2024-sbr-domein-handelsregister/tests/G4-4-3_2/index.xml:TC3_invalid',
        'conformance-suite-2024-sbr-domein-handelsregister/tests/G4-4-5_2/index.xml:TC2_invalid',
        'conformance-suite-2024-sbr-domein-handelsregister/tests/G4-4-5_2/index.xml:TC3_invalid',
        'conformance-suite-2024-sbr-domein-handelsregister/tests/G5-1-3_1/index.xml:TC1_valid',  # Must be run with different disclosure system for GAAP Other
        'conformance-suite-2024-sbr-domein-handelsregister/tests/G5-1-3_1/index.xml:TC2_invalid',  # Must be run with different disclosure system for GAAP Other
        'conformance-suite-2024-sbr-domein-handelsregister/tests/G5-1-3_2/index.xml:TC1_valid',  # Must be run with different disclosure system for GAAP Other
        'conformance-suite-2024-sbr-domein-handelsregister/tests/G5-1-3_2/index.xml:TC2_invalid',  # Must be run with different disclosure system for GAAP Other
        'conformance-suite-2024-sbr-domein-handelsregister/tests/RTS_Annex_II_Par_1/index.xml:TC3_invalid',
        'conformance-suite-2024-sbr-domein-handelsregister/tests/RTS_Annex_II_Par_1_RTS_Annex_IV_par_7/index.xml:TC4_invalid',
        'conformance-suite-2024-sbr-domein-handelsregister/tests/RTS_Annex_III_Par_1/index.xml:TC2_invalid',
        'conformance-suite-2024-sbr-domein-handelsregister/tests/RTS_Annex_III_Par_1/index.xml:TC3_invalid',
        'conformance-suite-2024-sbr-domein-handelsregister/tests/RTS_Annex_IV_Par_11_G4-2-2_1/index.xml:TC2_invalid',
        'conformance-suite-2024-sbr-domein-handelsregister/tests/RTS_Annex_IV_Par_11_G4-2-2_1/index.xml:TC3_invalid',
        'conformance-suite-2024-sbr-domein-handelsregister/tests/RTS_Annex_IV_Par_12_G3-2-4_1/index.xml:TC4_invalid',
        'conformance-suite-2024-sbr-domein-handelsregister/tests/RTS_Annex_IV_Par_14_G3-5-1_1/index.xml:TC2_invalid',
        'conformance-suite-2024-sbr-domein-handelsregister/tests/RTS_Annex_IV_Par_4_1/index.xml:TC2_invalid',
        'conformance-suite-2024-sbr-domein-handelsregister/tests/RTS_Annex_IV_Par_4_2/index.xml:TC2_invalid',
        'conformance-suite-2024-sbr-domein-handelsregister/tests/RTS_Annex_IV_Par_4_3/index.xml:TC3_invalid',
        'conformance-suite-2024-sbr-domein-handelsregister/tests/RTS_Annex_IV_Par_4_3/index.xml:TC4_invalid',
        'conformance-suite-2024-sbr-domein-handelsregister/tests/RTS_Annex_IV_Par_4_3/index.xml:TC5_invalid',
        'conformance-suite-2024-sbr-domein-handelsregister/tests/RTS_Annex_IV_Par_5/index.xml:TC2_invalid',
        'conformance-suite-2024-sbr-domein-handelsregister/tests/RTS_Annex_IV_Par_5/index.xml:TC3_invalid',
        'conformance-suite-2024-sbr-domein-handelsregister/tests/RTS_Annex_IV_Par_6/index.xml:TC4_invalid',
        'conformance-suite-2024-sbr-domein-handelsregister/tests/RTS_Annex_IV_Par_8_G4-4-5/index.xml:TC2_invalid',
        'conformance-suite-2024-sbr-domein-handelsregister/tests/RTS_Annex_IV_Par_8_G4-4-5/index.xml:TC3_invalid',
        'conformance-suite-2024-sbr-domein-handelsregister/tests/RTS_Annex_IV_Par_9_Par_10/index.xml:TC3_invalid',
        'conformance-suite-2024-sbr-domein-handelsregister/tests/RTS_Art_3/index.xml:TC4_invalid',
        'conformance-suite-2024-sbr-domein-handelsregister/tests/RTS_Art_6_a/index.xml:TC2_invalid',
    ]),
    info_url='https://www.sbr-nl.nl/sbr-domeinen/handelsregister/uitbreiding-elektronische-deponering-handelsregister',
    name=PurePath(__file__).stem,
    network_or_cache_required=False,
    plugins=frozenset({'validate/NL'}),
    shards=8,
    test_case_result_options='match-all',
)<|MERGE_RESOLUTION|>--- conflicted
+++ resolved
@@ -47,26 +47,9 @@
             # Test imports https://www.nltaxonomie.nl/kvk/2024-03-31/kvk-annual-report-nlgaap-ext.xsd which is the draft taxonomy and not the final
             'requiredEntryPointNotImported': 1,
         },
-<<<<<<< HEAD
-=======
         'G4-4-2_1/index.xml:TC2_invalid': {
             'closedNegativeHypercubeInDefinitionLinkbase': 1,  # Also fails 4.4.2.3
         },
-        'G5-1-3_1/index.xml:TC1_valid': {
-            'extensionTaxonomyWrongFilesStructure': 1,
-            # This test is looking at the import of the Other GAAP entry point and thus does not import
-            # the standard GAAP or IFRS
-            'requiredEntryPointNotImported': 1,
-            'incorrectKvkTaxonomyVersionUsed': 1,
-        },
-        'G5-1-3_2/index.xml:TC1_valid': {
-            'extensionTaxonomyWrongFilesStructure': 1,
-            # This test is looking at the import of the Other GAAP entry point and thus does not import
-            # the standard GAAP or IFRS
-            'requiredEntryPointNotImported': 1,
-            'incorrectKvkTaxonomyVersionUsed': 1,
-        },
->>>>>>> ac3e8ca1
         'RTS_Annex_II_Par_1_RTS_Annex_IV_par_7/index.xml:TC2_valid': {
             'undefinedLanguageForTextFact': 1,
             'taggedTextFactOnlyInLanguagesOtherThanLanguageOfAReport': 5,
